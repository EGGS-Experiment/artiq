{
  description = "A leading-edge control system for quantum information experiments";

  inputs.nixpkgs.url = github:NixOS/nixpkgs/nixos-24.05;
  inputs.mozilla-overlay = { url = github:mozilla/nixpkgs-mozilla; flake = false; };
  inputs.sipyco.url = github:m-labs/sipyco;
  inputs.sipyco.inputs.nixpkgs.follows = "nixpkgs";
  inputs.src-pythonparser = { url = github:m-labs/pythonparser; flake = false; };
  inputs.artiq-comtools.url = github:m-labs/artiq-comtools;
  inputs.artiq-comtools.inputs.nixpkgs.follows = "nixpkgs";
  inputs.artiq-comtools.inputs.sipyco.follows = "sipyco";

  inputs.src-migen = { url = github:m-labs/migen; flake = false; };
  inputs.src-misoc = { type = "git"; url = "https://github.com/m-labs/misoc.git"; submodules = true; flake = false; };

  outputs = { self, nixpkgs, mozilla-overlay, sipyco, src-pythonparser, artiq-comtools, src-migen, src-misoc }:
    let
      pkgs = import nixpkgs { system = "x86_64-linux"; overlays = [ (import mozilla-overlay) ]; };
      pkgs-aarch64 = import nixpkgs { system = "aarch64-linux"; };

      artiqVersionMajor = 8;
      artiqVersionMinor = self.sourceInfo.revCount or 0;
      artiqVersionId = self.sourceInfo.shortRev or "unknown";
<<<<<<< HEAD
      artiqVersion = (builtins.toString artiqVersionMajor) + "." + (builtins.toString artiqVersionMinor) + "." + artiqVersionId;
=======
      artiqVersion = (builtins.toString artiqVersionMajor) + "." + (builtins.toString artiqVersionMinor) + "+" + artiqVersionId;
>>>>>>> 4147870e
      artiqRev = self.sourceInfo.rev or "unknown";

      rustManifest = pkgs.fetchurl {
        url = "https://static.rust-lang.org/dist/2021-09-01/channel-rust-nightly.toml";
        sha256 = "sha256-KYLZHfOkotnM6BZd7CU+vBA3w/VtiWxth3ngJlmA41U=";
      };

      targets = [];
      rustChannelOfTargets = _channel: _date: targets:
        (pkgs.lib.rustLib.fromManifestFile rustManifest {
          inherit (pkgs) stdenv lib fetchurl patchelf;
        }).rust.override {
          inherit targets;
          extensions = ["rust-src"];
        };
      rust = rustChannelOfTargets "nightly" null targets;
      rustPlatform = pkgs.recurseIntoAttrs (pkgs.makeRustPlatform {
        rustc = rust;
        cargo = rust;
      });

      vivadoDeps = pkgs: with pkgs; let
        # Apply patch from https://github.com/nix-community/nix-environments/pull/54
        # to fix ncurses libtinfo.so's soname issue
        ncurses' = ncurses5.overrideAttrs (old: {
          configureFlags = old.configureFlags ++ [ "--with-termlib" ];
          postFixup = "";
        });
      in [
        libxcrypt-legacy
        (ncurses'.override { unicodeSupport = false; })
        zlib
        libuuid
        xorg.libSM
        xorg.libICE
        xorg.libXrender
        xorg.libX11
        xorg.libXext
        xorg.libXtst
        xorg.libXi
        freetype
        fontconfig
      ];

      pythonparser = pkgs.python3Packages.buildPythonPackage {
        pname = "pythonparser";
        version = "1.4";
        src = src-pythonparser;
        doCheck = false;
        propagatedBuildInputs = with pkgs.python3Packages; [ regex ];
      };

      qasync = pkgs.python3Packages.buildPythonPackage rec {
        pname = "qasync";
        version = "0.24.1";
        src = pkgs.fetchFromGitHub {
          owner = "CabbageDevelopment";
          repo = "qasync";
          rev = "v${version}";
          sha256 = "sha256-DAzmobw+c29Pt/URGO3bWXHBxgu9bDHhdTUBE9QJDe4=";
        };
        propagatedBuildInputs = [ pkgs.python3Packages.pyqt5 ];
        nativeCheckInputs = [ pkgs.python3Packages.pytest-runner pkgs.python3Packages.pytestCheckHook ];
        disabledTestPaths = [ "tests/test_qeventloop.py" ];
      };

      libartiq-support = pkgs.stdenv.mkDerivation {
        name = "libartiq-support";
        src = self;
        buildInputs = [ rust ];
        buildPhase = ''
          rustc $src/artiq/test/libartiq_support/lib.rs -Cpanic=unwind -g
        '';
        installPhase = ''
          mkdir -p $out/lib $out/bin
          cp libartiq_support.so $out/lib
          cat > $out/bin/libartiq-support << EOF
          #!/bin/sh
          echo $out/lib/libartiq_support.so
          EOF
          chmod 755 $out/bin/libartiq-support
        '';
      };

<<<<<<< HEAD
      artiq = pkgs.python3Packages.buildPythonPackage rec {
=======
      llvmlite-new = pkgs.python3Packages.buildPythonPackage rec {
        pname = "llvmlite";
        version = "0.43.0";
        src = pkgs.fetchFromGitHub {
            owner = "numba";
            repo = "llvmlite";
            rev = "v${version}";
            sha256 = "sha256-5QBSRDb28Bui9IOhGofj+c7Rk7J5fNv5nPksEPY/O5o=";
          };
        nativeBuildInputs = [ pkgs.llvm_15 ];
        # Disable static linking
        # https://github.com/numba/llvmlite/issues/93
        postPatch = ''
          substituteInPlace ffi/Makefile.linux --replace "-static-libstdc++" ""
          substituteInPlace llvmlite/tests/test_binding.py --replace "test_linux" "nope"
        '';
        # Set directory containing llvm-config binary
        preConfigure = ''
          export LLVM_CONFIG=${pkgs.llvm_15.dev}/bin/llvm-config
        '';
      };

      artiq-upstream = pkgs.python3Packages.buildPythonPackage rec {
>>>>>>> 4147870e
        pname = "artiq";
        version = artiqVersion;
        src = self;

        preBuild =
          ''
          export VERSIONEER_OVERRIDE=${version}
          export VERSIONEER_REV=${artiqRev}
          '';

        nativeBuildInputs = [ pkgs.qt5.wrapQtAppsHook ];
        # keep llvm_x and lld_x in sync with llvmlite
<<<<<<< HEAD
        propagatedBuildInputs = [ pkgs.llvm_11 pkgs.lld_11 sipyco.packages.x86_64-linux.sipyco pythonparser artiq-comtools.packages.x86_64-linux.artiq-comtools ]
          ++ (with pkgs.python3Packages; [ llvmlite pyqtgraph pygit2 numpy dateutil scipy prettytable pyserial python-Levenshtein h5py pyqt5 qasync tqdm ]);
=======
        propagatedBuildInputs = [ pkgs.llvm_15 pkgs.lld_15 sipyco.packages.x86_64-linux.sipyco pythonparser llvmlite-new pkgs.qt5.qtsvg artiq-comtools.packages.x86_64-linux.artiq-comtools ]
          ++ (with pkgs.python3Packages; [ pyqtgraph pygit2 numpy dateutil scipy prettytable pyserial levenshtein h5py pyqt5 qasync tqdm lmdb jsonschema ]);
>>>>>>> 4147870e

        dontWrapQtApps = true;
        postFixup = ''
          wrapQtApp "$out/bin/artiq_dashboard"
          wrapQtApp "$out/bin/artiq_browser"
          wrapQtApp "$out/bin/artiq_session"
        '';

        preFixup =
          ''
          # Ensure that wrapProgram uses makeShellWrapper rather than makeBinaryWrapper
          # brought in by wrapQtAppsHook. Only makeShellWrapper supports --run.
          wrapProgram() { wrapProgramShell "$@"; }
          '';
        ## Modifies PATH to pass the wrapped python environment (i.e. python3.withPackages(...) to subprocesses.
        ## Allows subprocesses using python to find all packages you have installed
        makeWrapperArgs = [
          ''--run 'if [ ! -z "$NIX_PYTHONPREFIX" ]; then export PATH=$NIX_PYTHONPREFIX/bin:$PATH;fi' ''
          "--set FONTCONFIG_FILE ${pkgs.fontconfig.out}/etc/fonts/fonts.conf"
        ];

        # FIXME: automatically propagate lld_15 llvm_15 dependencies
        # cacert is required in the check stage only, as certificates are to be
        # obtained from system elsewhere
        nativeCheckInputs = with pkgs; [ lld_15 llvm_15 lit outputcheck cacert ] ++ [ libartiq-support ];
        checkPhase = ''
          python -m unittest discover -v artiq.test

          TESTDIR=`mktemp -d`
          cp --no-preserve=mode,ownership -R $src/artiq/test/lit $TESTDIR
          LIBARTIQ_SUPPORT=`libartiq-support` lit -v $TESTDIR/lit
          '';
      };

      artiq = artiq-upstream // {
        withExperimentalFeatures = features: artiq-upstream.overrideAttrs(oa:
            { patches = map (f: ./experimental-features/${f}.diff) features; });
      };

      migen = pkgs.python3Packages.buildPythonPackage rec {
        name = "migen";
        src = src-migen;
        format = "pyproject";
        nativeBuildInputs = [ pkgs.python3Packages.setuptools ];
        propagatedBuildInputs = [ pkgs.python3Packages.colorama ];
      };

      asyncserial = pkgs.python3Packages.buildPythonPackage rec {
        pname = "asyncserial";
        version = "1.0";
        src = pkgs.fetchFromGitHub {
          owner = "m-labs";
          repo = "asyncserial";
          rev = version;
          sha256 = "sha256-ZHzgJnbsDVxVcp09LXq9JZp46+dorgdP8bAiTB59K28=";

        };
        propagatedBuildInputs = [ pkgs.python3Packages.pyserial ];
      };

      misoc = pkgs.python3Packages.buildPythonPackage {
        name = "misoc";
        src = src-misoc;
        propagatedBuildInputs = with pkgs.python3Packages; [ jinja2 numpy migen pyserial asyncserial ];
      };

      microscope = pkgs.python3Packages.buildPythonPackage rec {
        pname = "microscope";
        version = "unstable-2020-12-28";
        src = pkgs.fetchFromGitHub {
          owner = "m-labs";
          repo = "microscope";
          rev = "c21afe7a53258f05bde57e5ebf2e2761f3d495e4";
          sha256 = "sha256-jzyiLRuEf7p8LdhmZvOQj/dyQx8eUE8p6uRlwoiT8vg=";
        };
        propagatedBuildInputs = with pkgs.python3Packages; [ pyserial prettytable msgpack migen ];
      };

      vivadoEnv = pkgs.buildFHSEnv {
        name = "vivado-env";
        targetPkgs = vivadoDeps;
      };

      vivado = pkgs.buildFHSEnv {
        name = "vivado";
        targetPkgs = vivadoDeps;
        profile = "set -e; source /opt/Xilinx/Vivado/2022.2/settings64.sh";
        runScript = "vivado";
      };

      makeArtiqBoardPackage = { target, variant, buildCommand ? "python -m artiq.gateware.targets.${target} -V ${variant}", experimentalFeatures ? [] }:
        pkgs.stdenv.mkDerivation {
          name = "artiq-board-${target}-${variant}";
          phases = [ "buildPhase" "checkPhase" "installPhase" ];
          cargoDeps = rustPlatform.importCargoLock {
            lockFile = ./artiq/firmware/Cargo.lock;
            outputHashes = {
              "fringe-1.2.1" = "sha256-u7NyZBzGrMii79V+Xs4Dx9tCpiby6p8IumkUl7oGBm0=";
              "tar-no-std-0.1.8" = "sha256-xm17108v4smXOqxdLvHl9CxTCJslmeogjm4Y87IXFuM=";
            };
          };
          nativeBuildInputs = [
            (pkgs.python3.withPackages(ps: [ migen misoc (artiq.withExperimentalFeatures experimentalFeatures) ps.packaging ]))
            rust
            pkgs.llvmPackages_15.clang-unwrapped
            pkgs.llvm_15
            pkgs.lld_15
            vivado
            rustPlatform.cargoSetupHook
          ];
          buildPhase = 
            ''
            ARTIQ_PATH=`python -c "import artiq; print(artiq.__path__[0])"`
            ln -s $ARTIQ_PATH/firmware/Cargo.lock .
            cargoSetupPostUnpackHook
            cargoSetupPostPatchHook
            ${buildCommand}
            '';
          doCheck = true;
          checkPhase =
            ''
            # Search for PCREs in the Vivado output to check for errors
            check_log() {
              grep -Pe "$1" artiq_${target}/${variant}/gateware/vivado.log && exit 1 || true
            }
            check_log "\d+ constraint not met\."
            check_log "Timing constraints are not met\."
            '';
          installPhase =
            ''
            mkdir $out
            cp artiq_${target}/${variant}/gateware/top.bit $out
            if [ -e artiq_${target}/${variant}/software/bootloader/bootloader.bin ]
            then cp artiq_${target}/${variant}/software/bootloader/bootloader.bin $out
            fi
            if [ -e artiq_${target}/${variant}/software/runtime ]
            then cp artiq_${target}/${variant}/software/runtime/runtime.{elf,fbi} $out
            else cp artiq_${target}/${variant}/software/satman/satman.{elf,fbi} $out
            fi

            mkdir $out/nix-support
            for i in $out/*.*; do
            echo file binary-dist $i >> $out/nix-support/hydra-build-products
            done
            '';
          # don't mangle ELF files as they are not for NixOS
          dontFixup = true;
        };

      openocd-bscanspi-f = pkgs: let
        bscan_spi_bitstreams-pkg = pkgs.stdenv.mkDerivation {
          name = "bscan_spi_bitstreams";
          src = pkgs.fetchFromGitHub {
            owner = "quartiq";
            repo = "bscan_spi_bitstreams";
            rev = "01d8f819f15baf9a8cc5d96945a51e4d267ff564";
            sha256 = "1zqv47kzgvbn4c8cr019a6wcja7gn5h1z4kvw5bhpc72fyhagal9";
          };
          phases = ["installPhase"];
          installPhase =
          ''
          mkdir -p $out/share/bscan-spi-bitstreams
          cp $src/*.bit $out/share/bscan-spi-bitstreams
          '';
        };
      in pkgs.buildEnv {
        name = "openocd-bscanspi";
        paths = [ pkgs.openocd bscan_spi_bitstreams-pkg ];
      };

      latex-artiq-manual = pkgs.texlive.combine {
        inherit (pkgs.texlive)
          scheme-basic latexmk cmap collection-fontsrecommended fncychap
          titlesec tabulary varwidth framed fancyvrb float wrapfig parskip
          upquote capt-of needspace etoolbox booktabs;
      };

      artiq-frontend-dev-wrappers = pkgs.runCommandNoCC "artiq-frontend-dev-wrappers" {}
        ''
        mkdir -p $out/bin
        for program in ${self}/artiq/frontend/*.py; do
          if [ -x $program ]; then
            progname=`basename -s .py $program`
            outname=$out/bin/$progname
            echo "#!${pkgs.bash}/bin/bash" >> $outname
            echo "exec python3 -m artiq.frontend.$progname \"\$@\"" >> $outname
            chmod 755 $outname
          fi
        done
        '';
    in rec {
      packages.x86_64-linux = {
        inherit pythonparser qasync artiq;
        inherit migen misoc asyncserial microscope vivadoEnv vivado;
        openocd-bscanspi = openocd-bscanspi-f pkgs;
        artiq-board-kc705-nist_clock = makeArtiqBoardPackage {
          target = "kc705";
          variant = "nist_clock";
        };
        artiq-board-efc-shuttler = makeArtiqBoardPackage {
          target = "efc";
          variant = "shuttler";
        };
        inherit latex-artiq-manual;
        artiq-manual-html = pkgs.stdenvNoCC.mkDerivation rec {
          name = "artiq-manual-html-${version}";
          version = artiqVersion;
          src = self;
          buildInputs = with pkgs.python3Packages; [
            sphinx sphinx_rtd_theme
            sphinx-argparse sphinxcontrib-wavedrom
          ] ++ [ artiq-comtools.packages.x86_64-linux.artiq-comtools ];
          buildPhase = ''
            export VERSIONEER_OVERRIDE=${artiqVersion}
            export SOURCE_DATE_EPOCH=${builtins.toString self.sourceInfo.lastModified}
            cd doc/manual
            make html
          '';
          installPhase = ''
            cp -r _build/html $out
            mkdir $out/nix-support
            echo doc manual $out index.html >> $out/nix-support/hydra-build-products
          '';
        };
        artiq-manual-pdf = pkgs.stdenvNoCC.mkDerivation rec {
          name = "artiq-manual-pdf-${version}";
          version = artiqVersion;
          src = self;
          buildInputs = with pkgs.python3Packages; [
            sphinx sphinx_rtd_theme
            sphinx-argparse sphinxcontrib-wavedrom
          ] ++ [ latex-artiq-manual artiq-comtools.packages.x86_64-linux.artiq-comtools ];
          buildPhase = ''
            export VERSIONEER_OVERRIDE=${artiq.version}
            export SOURCE_DATE_EPOCH=${builtins.toString self.sourceInfo.lastModified}
            cd doc/manual
            make latexpdf
          '';
          installPhase = ''
            mkdir $out
            cp _build/latex/ARTIQ.pdf $out
            mkdir $out/nix-support
            echo doc-pdf manual $out ARTIQ.pdf >> $out/nix-support/hydra-build-products
          '';
        };
      };

      inherit makeArtiqBoardPackage openocd-bscanspi-f;

      defaultPackage.x86_64-linux = pkgs.python3.withPackages(ps: [ packages.x86_64-linux.artiq ]);

      # Main development shell with everything you need to develop ARTIQ on Linux.
      # The current copy of the ARTIQ sources is added to PYTHONPATH so changes can be tested instantly.
      # Additionally, executable wrappers that import the current ARTIQ sources for the ARTIQ frontends
      # are added to PATH.
      devShells.x86_64-linux.default = pkgs.mkShell {
        name = "artiq-dev-shell";
        buildInputs = [
          (pkgs.python3.withPackages(ps: with packages.x86_64-linux; [ migen misoc ps.paramiko microscope ps.packaging ] ++ artiq.propagatedBuildInputs ))
          rust
          pkgs.llvmPackages_15.clang-unwrapped
          pkgs.llvm_15
          pkgs.lld_15
          pkgs.git
          artiq-frontend-dev-wrappers
          # To manually run compiler tests:
          pkgs.lit
          pkgs.outputcheck
          libartiq-support
          # use the vivado-env command to enter a FHS shell that lets you run the Vivado installer
          packages.x86_64-linux.vivadoEnv
          packages.x86_64-linux.vivado
          packages.x86_64-linux.openocd-bscanspi
          pkgs.python3Packages.sphinx pkgs.python3Packages.sphinx_rtd_theme
          pkgs.python3Packages.sphinx-argparse pkgs.python3Packages.sphinxcontrib-wavedrom latex-artiq-manual
        ];
        shellHook = ''
          export LIBARTIQ_SUPPORT=`libartiq-support`
<<<<<<< HEAD
	  export QT_PLUGIN_PATH=${pkgs.qt5.qtbase}/${pkgs.qt5.qtbase.dev.qtPluginPrefix}
          export QML2_IMPORT_PATH=${pkgs.qt5.qtbase}/${pkgs.qt5.qtbase.dev.qtQmlPrefix}
=======
          export QT_PLUGIN_PATH=${pkgs.qt5.qtbase}/${pkgs.qt5.qtbase.dev.qtPluginPrefix}:${pkgs.qt5.qtsvg.bin}/${pkgs.qt5.qtbase.dev.qtPluginPrefix}
          export QML2_IMPORT_PATH=${pkgs.qt5.qtbase}/${pkgs.qt5.qtbase.dev.qtQmlPrefix}
          export PYTHONPATH=`git rev-parse --show-toplevel`:$PYTHONPATH
>>>>>>> 4147870e
        '';
      };

      # Lighter development shell optimized for building firmware and flashing boards.
      devShells.x86_64-linux.boards = pkgs.mkShell {
        name = "artiq-boards-shell";
        buildInputs = [
          (pkgs.python3.withPackages(ps: with packages.x86_64-linux; [ migen misoc artiq ps.packaging ]))
          rust
          pkgs.llvmPackages_15.clang-unwrapped
          pkgs.llvm_15
          pkgs.lld_15
          packages.x86_64-linux.vivado
          packages.x86_64-linux.openocd-bscanspi
        ];
      };

      packages.aarch64-linux = {
        openocd-bscanspi = openocd-bscanspi-f pkgs-aarch64;
      };

      hydraJobs = {
        inherit (packages.x86_64-linux) artiq artiq-board-kc705-nist_clock artiq-board-efc-shuttler openocd-bscanspi;
        gateware-sim = pkgs.stdenvNoCC.mkDerivation {
          name = "gateware-sim";
          buildInputs = [
            (pkgs.python3.withPackages(ps: with packages.x86_64-linux; [ migen misoc artiq ]))
          ];
          phases = [ "buildPhase" ];
          buildPhase =
            ''
            python -m unittest discover -v artiq.gateware.test
            touch $out
            '';
        };
        kc705-hitl = pkgs.stdenvNoCC.mkDerivation {
          name = "kc705-hitl";

          __networked = true;  # compatibility with old patched Nix
          # breaks hydra, https://github.com/NixOS/hydra/issues/1216
          #__impure = true;     # Nix 2.8+

          buildInputs = [
            (pkgs.python3.withPackages(ps: with packages.x86_64-linux; [ artiq ps.paramiko ]))
            pkgs.llvm_15
            pkgs.lld_15
            pkgs.openssh
            packages.x86_64-linux.openocd-bscanspi  # for the bscanspi bitstreams
          ];
          phases = [ "buildPhase" ];
          buildPhase =
            ''
            export HOME=`mktemp -d`
            mkdir $HOME/.ssh
            cp /opt/hydra_id_ed25519 $HOME/.ssh/id_ed25519
            cp /opt/hydra_id_ed25519.pub $HOME/.ssh/id_ed25519.pub
            echo "rpi-1 ssh-ed25519 AAAAC3NzaC1lZDI1NTE5AAAAIACtBFDVBYoAE4fpJCTANZSE0bcVpTR3uvfNvb80C4i5" > $HOME/.ssh/known_hosts
            chmod 600 $HOME/.ssh/id_ed25519
            LOCKCTL=$(mktemp -d)
            mkfifo $LOCKCTL/lockctl

            cat $LOCKCTL/lockctl | ${pkgs.openssh}/bin/ssh \
              -i $HOME/.ssh/id_ed25519 \
              -o UserKnownHostsFile=$HOME/.ssh/known_hosts \
              rpi-1 \
              'mkdir -p /tmp/board_lock && flock /tmp/board_lock/kc705-1 -c "echo Ok; cat"' \
            | (
              # End remote flock via FIFO
              atexit_unlock() {
                echo > $LOCKCTL/lockctl
              }
              trap atexit_unlock EXIT

              # Read "Ok" line when remote successfully locked
              read LOCK_OK

              artiq_flash -t kc705 -H rpi-1 -d ${packages.x86_64-linux.artiq-board-kc705-nist_clock}
              sleep 30

              export ARTIQ_ROOT=`python -c "import artiq; print(artiq.__path__[0])"`/examples/kc705_nist_clock
              export ARTIQ_LOW_LATENCY=1
              python -m unittest discover -v artiq.test.coredevice
            )

            touch $out
            '';
        };
        inherit (packages.x86_64-linux) artiq-manual-html artiq-manual-pdf;
      };
    };

  nixConfig = {
    extra-trusted-public-keys = "nixbld.m-labs.hk-1:5aSRVA5b320xbNvu30tqxVPXpld73bhtOeH6uAjRyHc=";
    extra-substituters = "https://nixbld.m-labs.hk";
    extra-sandbox-paths = "/opt";
  };
}<|MERGE_RESOLUTION|>--- conflicted
+++ resolved
@@ -21,11 +21,7 @@
       artiqVersionMajor = 8;
       artiqVersionMinor = self.sourceInfo.revCount or 0;
       artiqVersionId = self.sourceInfo.shortRev or "unknown";
-<<<<<<< HEAD
-      artiqVersion = (builtins.toString artiqVersionMajor) + "." + (builtins.toString artiqVersionMinor) + "." + artiqVersionId;
-=======
       artiqVersion = (builtins.toString artiqVersionMajor) + "." + (builtins.toString artiqVersionMinor) + "+" + artiqVersionId;
->>>>>>> 4147870e
       artiqRev = self.sourceInfo.rev or "unknown";
 
       rustManifest = pkgs.fetchurl {
@@ -110,9 +106,6 @@
         '';
       };
 
-<<<<<<< HEAD
-      artiq = pkgs.python3Packages.buildPythonPackage rec {
-=======
       llvmlite-new = pkgs.python3Packages.buildPythonPackage rec {
         pname = "llvmlite";
         version = "0.43.0";
@@ -136,7 +129,6 @@
       };
 
       artiq-upstream = pkgs.python3Packages.buildPythonPackage rec {
->>>>>>> 4147870e
         pname = "artiq";
         version = artiqVersion;
         src = self;
@@ -149,13 +141,8 @@
 
         nativeBuildInputs = [ pkgs.qt5.wrapQtAppsHook ];
         # keep llvm_x and lld_x in sync with llvmlite
-<<<<<<< HEAD
-        propagatedBuildInputs = [ pkgs.llvm_11 pkgs.lld_11 sipyco.packages.x86_64-linux.sipyco pythonparser artiq-comtools.packages.x86_64-linux.artiq-comtools ]
-          ++ (with pkgs.python3Packages; [ llvmlite pyqtgraph pygit2 numpy dateutil scipy prettytable pyserial python-Levenshtein h5py pyqt5 qasync tqdm ]);
-=======
         propagatedBuildInputs = [ pkgs.llvm_15 pkgs.lld_15 sipyco.packages.x86_64-linux.sipyco pythonparser llvmlite-new pkgs.qt5.qtsvg artiq-comtools.packages.x86_64-linux.artiq-comtools ]
           ++ (with pkgs.python3Packages; [ pyqtgraph pygit2 numpy dateutil scipy prettytable pyserial levenshtein h5py pyqt5 qasync tqdm lmdb jsonschema ]);
->>>>>>> 4147870e
 
         dontWrapQtApps = true;
         postFixup = ''
@@ -434,14 +421,9 @@
         ];
         shellHook = ''
           export LIBARTIQ_SUPPORT=`libartiq-support`
-<<<<<<< HEAD
-	  export QT_PLUGIN_PATH=${pkgs.qt5.qtbase}/${pkgs.qt5.qtbase.dev.qtPluginPrefix}
-          export QML2_IMPORT_PATH=${pkgs.qt5.qtbase}/${pkgs.qt5.qtbase.dev.qtQmlPrefix}
-=======
           export QT_PLUGIN_PATH=${pkgs.qt5.qtbase}/${pkgs.qt5.qtbase.dev.qtPluginPrefix}:${pkgs.qt5.qtsvg.bin}/${pkgs.qt5.qtbase.dev.qtPluginPrefix}
           export QML2_IMPORT_PATH=${pkgs.qt5.qtbase}/${pkgs.qt5.qtbase.dev.qtQmlPrefix}
           export PYTHONPATH=`git rev-parse --show-toplevel`:$PYTHONPATH
->>>>>>> 4147870e
         '';
       };
 
