--- conflicted
+++ resolved
@@ -11,11 +11,7 @@
 """
 
 def get_version():
-<<<<<<< HEAD
-    return os.getenv("VERSIONEER_OVERRIDE", default="7.0")
-=======
     return os.getenv("VERSIONEER_OVERRIDE", default="8.0+unknown")
->>>>>>> 4147870e
 
 def get_rev():
     return os.getenv("VERSIONEER_REV", default="unknown")
