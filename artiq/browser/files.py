--- conflicted
+++ resolved
@@ -106,11 +106,7 @@
                     start_time = datetime.fromtimestamp(h5["start_time"][()]) if "start_time" in h5 else "<none>"
                     v = ("artiq_version: {}\nrepo_rev: {}\nfile: {}\n"
                          "class_name: {}\nrid: {}\nstart_time: {}").format(
-<<<<<<< HEAD
-                             h5["artiq_version"][()] if "artiq_version" in h5 else "<none>",
-=======
                              h5["artiq_version"].asstr()[()] if "artiq_version" in h5 else "<none>",
->>>>>>> 4147870e
                              expid.get("repo_rev", "<none>"),
                              expid.get("file", "<none>"), expid.get("class_name", "<none>"),
                              h5["rid"][()] if "rid" in h5 else "<none>", start_time)
@@ -182,11 +178,7 @@
                 expid = pyon.decode(f["expid"][()]) if "expid" in f else dict()
                 start_time = datetime.fromtimestamp(f["start_time"][()]) if "start_time" in f else "<none>"
                 v = {
-<<<<<<< HEAD
-                    "artiq_version": f["artiq_version"][()] if "artiq_version" in f else "<none>",
-=======
                     "artiq_version": f["artiq_version"].asstr()[()] if "artiq_version" in f else "<none>",
->>>>>>> 4147870e
                     "repo_rev": expid.get("repo_rev", "<none>"),
                     "file": expid.get("file", "<none>"),
                     "class_name": expid.get("class_name", "<none>"),
