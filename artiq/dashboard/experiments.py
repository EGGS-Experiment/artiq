import logging
import asyncio
import os
from functools import partial
from collections import OrderedDict

from PyQt5 import QtCore, QtGui, QtWidgets
import h5py

from sipyco import pyon

from artiq.gui.entries import procdesc_to_entry, EntryTreeWidget
from artiq.gui.fuzzy_select import FuzzySelectWidget
from artiq.gui.tools import (LayoutWidget, log_level_to_name, get_open_file_name)
from artiq.tools import parse_devarg_override, unparse_devarg_override


logger = logging.getLogger(__name__)


# Experiment URLs come in two forms:
# 1. repo:<experiment name>
#    (file name and class name to be retrieved from explist)
# 2. file:<class name>@<file name>


class _ArgumentEditor(EntryTreeWidget):
    def __init__(self, manager, dock, expurl):
        self.manager = manager
        self.expurl = expurl

<<<<<<< HEAD
        # configure self
        QtWidgets.QTreeWidget.__init__(self)
        self.setColumnCount(3)
        self.header().setStretchLastSection(False)
        if hasattr(self.header(), "setSectionResizeMode"):
            set_resize_mode = self.header().setSectionResizeMode
        else:
            set_resize_mode = self.header().setResizeMode
        set_resize_mode(0, QtWidgets.QHeaderView.ResizeToContents)
        set_resize_mode(1, QtWidgets.QHeaderView.Stretch)
        set_resize_mode(2, QtWidgets.QHeaderView.ResizeToContents)
        self.header().setVisible(False)
        self.setSelectionMode(self.NoSelection)
        self.setHorizontalScrollMode(self.ScrollPerPixel)
        self.setVerticalScrollMode(self.ScrollPerPixel)

        ### tmp remove - darkmode
        ### NOTE: CHANGE EXPERIMENT WIDGET FONT SIZE HERE ###
        darkmode_options = {
            'exp_window_bgr_col':   '#484848',
            'all_font_size':        12.8,
            'arg_font_col':         'black',
            'text_bgr_col':         '#FFFFFF'
        }
        self.setStyleSheet('''
            QTreeWidget {{background: {exp_window_bgr_col:s};}}
            QTreeWidgetItem {{color: {arg_font_col:s};}}
            QWidget {{font-size: {all_font_size:f}pt;}}
            QLineEdit {{color: {arg_font_col:s}; background: {text_bgr_col:s};}}
            QSpinBox {{color: {arg_font_col:s}; background: {text_bgr_col:s};}}
            QDoubleSpinBox {{color: {arg_font_col:s}; background: {text_bgr_col:s};}}
        '''.format(**darkmode_options))
        # '''.format(self.palette().shadow().color().name() ))
        ### tmp remove - darkmode

        self.viewport().installEventFilter(_WheelFilter(self.viewport()))

        self._groups = dict()
        self._arg_to_widgets = dict()
=======
        EntryTreeWidget.__init__(self)
>>>>>>> 4147870e


        # get experiment arguments from manager
        arguments = self.manager.get_submission_arguments(self.expurl)
        if not arguments:
            self.insertTopLevelItem(0, QtWidgets.QTreeWidgetItem(["No arguments"]))

<<<<<<< HEAD

        ### tmp remove - darkmode
        gradient = QtGui.QLinearGradient(
            0, 0, 0, QtGui.QFontMetrics(self.font()).lineSpacing()*2.5
        )

        # sets the color gradient for argument boxes in the experiment widgets
        # gradient.setColorAt(0, self.palette().base().color())
        # gradient.setColorAt(1, self.palette().midlight().color())

        # gradient.setColorAt(0, self.palette().dark().color())
        # gradient.setColorAt(1, self.palette().shadow().color())

        gradient.setColorAt(0, self.palette().shadow().color())
        gradient.setColorAt(1, QtGui.QColor(39, 39, 39))
        ### tmp remove - darkmode


        # create widgets for all arguments
        for name, argument in arguments.items():
            widgets = dict()
            self._arg_to_widgets[name] = widgets

            # create argument widget (widget_item)
            widget_item = QtWidgets.QTreeWidgetItem([name])
            if argument["tooltip"]:
                widget_item.setToolTip(0, argument["tooltip"])
            widgets["widget_item"] = widget_item

            # set background colors for each column in widget_item
            for col in range(3):
                widget_item.setBackground(col, gradient)
            # set bold font for widget
            font = widget_item.font(0)
            font.setBold(True)
            widget_item.setFont(0, font)

            # add widget to argument editor (widget_item)
            if argument["group"] is None:
                self.addTopLevelItem(widget_item)
            else:
                self._get_group(argument["group"]).addChild(widget_item)


            # create user input widget (entry)
            entry = procdesc_to_entry(argument["desc"])(argument)
            widgets["entry"] = entry
            fix_layout = LayoutWidget()
            widgets["fix_layout"] = fix_layout
            fix_layout.addWidget(entry)
            self.setItemWidget(widget_item, 1, fix_layout)


            # widget - recompute argument
            recompute_argument = QtWidgets.QToolButton()
            recompute_argument.setToolTip("Re-run the experiment's build "
                                          "method and take the default value")
            recompute_argument.setIcon(
                QtWidgets.QApplication.style().standardIcon(
                    QtWidgets.QStyle.SP_BrowserReload))
            recompute_argument.clicked.connect(
                partial(self._recompute_argument_clicked, name))

            # widget - disable other scans (scannables only)
            disable_other_scans = QtWidgets.QToolButton()
            widgets["disable_other_scans"] = disable_other_scans
            disable_other_scans.setIcon(
                QtWidgets.QApplication.style().standardIcon(
                    QtWidgets.QStyle.SP_DialogResetButton))
            disable_other_scans.setToolTip("Disable all other scans in "
                                           "this experiment")
            disable_other_scans.clicked.connect(
                partial(self._disable_other_scans, name))

            # widget - tool buttons (holds recompute argument, disable other scans)
            tool_buttons = LayoutWidget()
            tool_buttons.addWidget(recompute_argument, 1)
            tool_buttons.layout.setRowStretch(0, 1)
            tool_buttons.layout.setRowStretch(3, 1)
            tool_buttons.addWidget(disable_other_scans, 2)
            if not isinstance(entry, ScanEntry):
                disable_other_scans.setVisible(False)

            self.setItemWidget(widget_item, 2, tool_buttons)


        # create experiment buttons - options that act on the entire experiment
        widget_item = QtWidgets.QTreeWidgetItem()
        self.addTopLevelItem(widget_item)

        # experiment buttons - recompute/refresh arguments
=======
        for name, argument in arguments.items():
            self.set_argument(name, argument)

        self.quickStyleClicked.connect(dock.submit_clicked)

>>>>>>> 4147870e
        recompute_arguments = QtWidgets.QPushButton("Recompute all arguments")
        recompute_arguments.setIcon(
            QtWidgets.QApplication.style().standardIcon(
                QtWidgets.QStyle.SP_BrowserReload))
        recompute_arguments.clicked.connect(dock._recompute_arguments_clicked)

        # experiment buttons - load arguments from hdf5
        load_hdf5 = QtWidgets.QPushButton("Load HDF5")
        load_hdf5.setIcon(QtWidgets.QApplication.style().standardIcon(
            QtWidgets.QStyle.SP_DialogOpenButton))
        load_hdf5.clicked.connect(dock._load_hdf5_clicked)

        # lay out experiment buttons
        buttons = LayoutWidget()
        buttons.addWidget(recompute_arguments, 1, 1)
        buttons.addWidget(load_hdf5, 1, 2)
        buttons.layout.setColumnStretch(0, 1)
        buttons.layout.setColumnStretch(1, 0)
        buttons.layout.setColumnStretch(2, 0)
        buttons.layout.setColumnStretch(3, 1)
        self.setItemWidget(self.bottom_item, 1, buttons)

    def reset_entry(self, key):
        asyncio.ensure_future(self._recompute_argument(key))

    async def _recompute_argument(self, name):
        try:
            expdesc, _ = await self.manager.compute_expdesc(self.expurl)
        except:
            logger.error("Could not recompute argument '%s' of '%s'",
                         name, self.expurl, exc_info=True)
            return
        argument = self.manager.get_submission_arguments(self.expurl)[name]

        procdesc = expdesc["arginfo"][name][0]
        state = procdesc_to_entry(procdesc).default_state(procdesc)
        argument["desc"] = procdesc
        argument["state"] = state
        self.update_argument(name, argument)

    # Hooks that allow user-supplied argument editors to react to imminent user
    # actions. Here, we always keep the manager-stored submission arguments
    # up-to-date, so no further action is required.
    def about_to_submit(self):
        pass

    def about_to_close(self):
        pass


log_levels = ["DEBUG", "INFO", "WARNING", "ERROR", "CRITICAL"]


class _ExperimentDock(QtWidgets.QMdiSubWindow):
    sigClosed = QtCore.pyqtSignal()

    def __init__(self, manager, expurl):
        QtWidgets.QMdiSubWindow.__init__(self)
        qfm = QtGui.QFontMetrics(self.font())
        self.resize(100 * qfm.averageCharWidth(), 30 * qfm.lineSpacing())
        self.setWindowTitle(expurl)
        self.setWindowIcon(QtWidgets.QApplication.style().standardIcon(
            QtWidgets.QStyle.SP_FileDialogContentsView))

        self.layout = QtWidgets.QGridLayout()
        top_widget = QtWidgets.QWidget()
        top_widget.setLayout(self.layout)
        self.setWidget(top_widget)
        self.layout.setSpacing(5)
        self.layout.setContentsMargins(5, 5, 5, 5)

        self.manager = manager
        self.expurl = expurl

        editor_class = self.manager.get_argument_editor_class(expurl)
        self.argeditor = editor_class(self.manager, self, self.expurl)
        self.layout.addWidget(self.argeditor, 0, 0, 1, 5)
        self.layout.setRowStretch(0, 1)

        scheduling = manager.get_submission_scheduling(expurl)
        options = manager.get_submission_options(expurl)

        datetime = QtWidgets.QDateTimeEdit()
        datetime.setDisplayFormat("MMM d yyyy hh:mm:ss")
        datetime_en = QtWidgets.QCheckBox("Due date:")
        self.layout.addWidget(datetime_en, 1, 0)
        self.layout.addWidget(datetime, 1, 1)

        if scheduling["due_date"] is None:
            datetime.setDate(QtCore.QDate.currentDate())
        else:
            datetime.setDateTime(QtCore.QDateTime.fromMSecsSinceEpoch(
                int(scheduling["due_date"] * 1000)))
        datetime_en.setChecked(scheduling["due_date"] is not None)

        def update_datetime(dt):
            scheduling["due_date"] = dt.toMSecsSinceEpoch() / 1000
            datetime_en.setChecked(True)
        datetime.dateTimeChanged.connect(update_datetime)

        def update_datetime_en(checked):
            if checked:
                due_date = datetime.dateTime().toMSecsSinceEpoch() / 1000
            else:
                due_date = None
            scheduling["due_date"] = due_date
        datetime_en.stateChanged.connect(update_datetime_en)

        self.pipeline_name = QtWidgets.QLineEdit()
        pipeline_name = self.pipeline_name
        self.layout.addWidget(QtWidgets.QLabel("Pipeline:"), 1, 2)
        self.layout.addWidget(pipeline_name, 1, 3)

        pipeline_name.setText(scheduling["pipeline_name"])

        def update_pipeline_name(text):
            scheduling["pipeline_name"] = text
        pipeline_name.textChanged.connect(update_pipeline_name)

        self.priority = QtWidgets.QSpinBox()
        priority = self.priority
        priority.setRange(-99, 99)
        self.layout.addWidget(QtWidgets.QLabel("Priority:"), 2, 0)
        self.layout.addWidget(priority, 2, 1)

        priority.setValue(scheduling["priority"])

        def update_priority(value):
            scheduling["priority"] = value
        priority.valueChanged.connect(update_priority)

        self.flush = QtWidgets.QCheckBox("Flush")
        flush = self.flush
        flush.setToolTip("Flush the pipeline (of current- and higher-priority "
                         "experiments) before starting the experiment")
        self.layout.addWidget(flush, 2, 2)

        flush.setChecked(scheduling["flush"])

        def update_flush(checked):
            scheduling["flush"] = bool(checked)
        flush.stateChanged.connect(update_flush)

        devarg_override = QtWidgets.QComboBox()
        devarg_override.setEditable(True)
        devarg_override.lineEdit().setPlaceholderText("Override device arguments")
        devarg_override.lineEdit().setClearButtonEnabled(True)
        devarg_override.insertItem(0, "core:analyze_at_run_end=True")
        self.layout.addWidget(devarg_override, 2, 3)

        devarg_override.setCurrentText(options["devarg_override"])

        def update_devarg_override(text):
            options["devarg_override"] = text
        devarg_override.editTextChanged.connect(update_devarg_override)
        self.devarg_override = devarg_override

        log_level = QtWidgets.QComboBox()
        log_level.addItems(log_levels)
        log_level.setCurrentIndex(1)
        log_level.setToolTip("Minimum level for log entry production")
        log_level_label = QtWidgets.QLabel("Logging level:")
        log_level_label.setToolTip("Minimum level for log message production")
        self.layout.addWidget(log_level_label, 3, 0)
        self.layout.addWidget(log_level, 3, 1)

        log_level.setCurrentIndex(log_levels.index(
            log_level_to_name(options["log_level"])))

        def update_log_level(index):
            options["log_level"] = getattr(logging, log_level.currentText())
        log_level.currentIndexChanged.connect(update_log_level)
        self.log_level = log_level

        if "repo_rev" in options:
            repo_rev = QtWidgets.QLineEdit()
            repo_rev.setPlaceholderText("current")
            repo_rev.setClearButtonEnabled(True)
            repo_rev_label = QtWidgets.QLabel("Rev / ref:")
            repo_rev_label.setToolTip("Experiment repository revision "
                                      "(commit ID) or reference (branch "
                                      "or tag) to use")
            self.layout.addWidget(repo_rev_label, 3, 2)
            self.layout.addWidget(repo_rev, 3, 3)

            if options["repo_rev"] is not None:
                repo_rev.setText(options["repo_rev"])

            def update_repo_rev(text):
                if text:
                    options["repo_rev"] = text
                else:
                    options["repo_rev"] = None
            repo_rev.textChanged.connect(update_repo_rev)
            self.repo_rev = repo_rev

        submit = QtWidgets.QPushButton("Submit")
        submit.setIcon(QtWidgets.QApplication.style().standardIcon(
                       QtWidgets.QStyle.SP_DialogOkButton))
        submit.setToolTip("Schedule the experiment (Ctrl+Return)")
        submit.setShortcut("CTRL+RETURN")
        submit.setSizePolicy(QtWidgets.QSizePolicy.Expanding,
                             QtWidgets.QSizePolicy.Expanding)
        self.layout.addWidget(submit, 1, 4, 2, 1)
        submit.clicked.connect(self.submit_clicked)

        reqterm = QtWidgets.QPushButton("Terminate instances")
        reqterm.setIcon(QtWidgets.QApplication.style().standardIcon(
                        QtWidgets.QStyle.SP_DialogCancelButton))
        reqterm.setToolTip("Request termination of instances (Ctrl+Backspace)")
        reqterm.setShortcut("CTRL+BACKSPACE")
        reqterm.setSizePolicy(QtWidgets.QSizePolicy.Expanding,
                              QtWidgets.QSizePolicy.Expanding)
        self.layout.addWidget(reqterm, 3, 4)
        reqterm.clicked.connect(self.reqterm_clicked)

        self.hdf5_load_directory = os.path.expanduser("~")

    def submit_clicked(self):
        self.argeditor.about_to_submit()
        try:
            self.manager.submit(self.expurl)
        except:
            # May happen when experiment has been removed
            # from repository/explist
            logger.error("Failed to submit '%s'",
                         self.expurl, exc_info=True)

    def reqterm_clicked(self):
        try:
            self.manager.request_inst_term(self.expurl)
        except:
            # May happen when experiment has been removed
            # from repository/explist
            logger.error("Failed to request termination of instances of '%s'",
                         self.expurl, exc_info=True)


    '''ARGUMENT MANAGEMENT BUTTONS'''

    # recompute arguments button
    def _recompute_arguments_clicked(self):
        asyncio.ensure_future(self._recompute_arguments_task())

    async def _recompute_arguments_task(self, overrides=dict()):
        # retrieve experiment description and ui
        # todo: is this recomputed awhole?
        try:
            expdesc, ui_name = await self.manager.compute_expdesc(self.expurl)
        except:
            logger.error("Could not recompute experiment description of '%s'",
                         self.expurl, exc_info=True)
            return

        # override arguments in recomputed expdesc
        arginfo = expdesc["arginfo"]
        for k, v in overrides.items():
<<<<<<< HEAD
            try:
                # Some values (e.g. scans) may have multiple defaults in a list
                if ("default" in arginfo[k][0]
                        and isinstance(arginfo[k][0]["default"], list)):
                    arginfo[k][0]["default"].insert(0, v)
                else:
                    arginfo[k][0]["default"] = v
            except KeyError:
                pass
=======
            # Some values (e.g. scans) may have multiple defaults in a list
            if ("default" in arginfo[k][0] and isinstance(arginfo[k][0]["default"], list)):
                arginfo[k][0]["default"].insert(0, v)
            else:
                arginfo[k][0]["default"] = v
>>>>>>> 4147870e
        self.manager.initialize_submission_arguments(self.expurl, arginfo, ui_name)

        ### tmp remove - idk
        argeditor_state = self.argeditor.save_state()
        self.argeditor.deleteLater()

        editor_class = self.manager.get_argument_editor_class(self.expurl)
        self.argeditor = editor_class(self.manager, self, self.expurl)
        self.layout.addWidget(self.argeditor, 0, 0, 1, 5)
        self.argeditor.restore_state(argeditor_state)

    def contextMenuEvent(self, event):
        menu = QtWidgets.QMenu(self)
        reset_sched = menu.addAction("Reset scheduler settings")
        action = menu.exec_(self.mapToGlobal(event.pos()))
        if action == reset_sched:
            asyncio.ensure_future(self._recompute_sched_options_task())

    async def _recompute_sched_options_task(self):
        try:
            expdesc, _ = await self.manager.compute_expdesc(self.expurl)
        except:
            logger.error("Could not recompute experiment description of '%s'",
                         self.expurl, exc_info=True)
            return
        sched_defaults = expdesc["scheduler_defaults"]

        scheduling = self.manager.get_submission_scheduling(self.expurl)
        scheduling.update(sched_defaults)
        self.priority.setValue(scheduling["priority"])
        self.pipeline_name.setText(scheduling["pipeline_name"])
        self.flush.setChecked(scheduling["flush"])

    def _load_hdf5_clicked(self):
        asyncio.ensure_future(self._load_hdf5_task())

    async def _load_hdf5_task(self):
        # get hdf5 file
        try:
            filename = await get_open_file_name(
                self.manager.main_window, "Load HDF5",
                self.hdf5_load_directory,
                "HDF5 files (*.h5 *.hdf5);;All files (*.*)")
        except asyncio.CancelledError:
            return
        self.hdf5_load_directory = os.path.dirname(filename)

        # extract expid from hdf5 file
        try:
            with h5py.File(filename, "r") as f:
                expid = f["expid"][()]
            expid = pyon.decode(expid)
            arguments = expid["arguments"]
        except:
            logger.error("Could not retrieve expid from HDF5 file",
                         exc_info=True)
            return

        # configure experiment options
        try:
            if "devarg_override" in expid:
                self.devarg_override.setCurrentText(
                    unparse_devarg_override(expid["devarg_override"]))
            self.log_level.setCurrentIndex(log_levels.index(
                log_level_to_name(expid["log_level"])))
            if "repo_rev" in expid and \
               expid["repo_rev"] != "N/A" and \
               hasattr(self, "repo_rev"):
                self.repo_rev.setText(expid["repo_rev"])
        except:
            logger.error("Could not set submission options from HDF5 expid",
                         exc_info=True)
            return

        await self._recompute_arguments_task(arguments)

    def closeEvent(self, event):
        self.argeditor.about_to_close()
        self.sigClosed.emit()
        QtWidgets.QMdiSubWindow.closeEvent(self, event)

    def save_state(self):
        return {
            "args": self.argeditor.save_state(),
            "geometry": bytes(self.saveGeometry()),
            "hdf5_load_directory": self.hdf5_load_directory
        }

    def restore_state(self, state):
        self.argeditor.restore_state(state["args"])
        self.restoreGeometry(QtCore.QByteArray(state["geometry"]))
        self.hdf5_load_directory = state["hdf5_load_directory"]


class _QuickOpenDialog(QtWidgets.QDialog):
    """Modal dialog for opening/submitting experiments from a
    FuzzySelectWidget."""
    closed = QtCore.pyqtSignal()

    def __init__(self, manager):
        super().__init__(manager.main_window)
        self.setModal(True)

        self.manager = manager

        self.setWindowTitle("Quick open...")

        layout = QtWidgets.QGridLayout(self)
        layout.setSpacing(0)
        layout.setContentsMargins(0, 0, 0, 0)
        self.setLayout(layout)

        # Find matching experiment names. Open experiments are preferred to
        # matches from the repository to ease quick window switching.
        open_exps = list(self.manager.open_experiments.keys())
        repo_exps = set("repo:" + k
                        for k in self.manager.explist.keys()) - set(open_exps)
        choices = [(o, 100) for o in open_exps] + [(r, 0) for r in repo_exps]

        self.select_widget = FuzzySelectWidget(choices)
        layout.addWidget(self.select_widget)
        self.select_widget.aborted.connect(self.close)
        self.select_widget.finished.connect(self._open_experiment)

        font_metrics = QtGui.QFontMetrics(self.select_widget.line_edit.font())
        self.select_widget.setMinimumWidth(font_metrics.averageCharWidth() * 70)

    def done(self, r):
        if self.select_widget:
            self.select_widget.abort()
        self.closed.emit()
        QtWidgets.QDialog.done(self, r)

    def _open_experiment(self, exp_name, modifiers):
        if modifiers & QtCore.Qt.ControlModifier:
            try:
                self.manager.submit(exp_name)
            except:
                # Not all open_experiments necessarily still exist in the explist
                # (e.g. if the repository has been re-scanned since).
                logger.warning("failed to submit experiment '%s'",
                               exp_name,
                               exc_info=True)
        else:
            self.manager.open_experiment(exp_name)
        self.close()


class ExperimentManager:
    #: Global registry for custom argument editor classes, indexed by the experiment
    #: `argument_ui` string; can be populated by dashboard plugins such as ndscan.
    #: If no handler for a requested UI name is found, the default built-in argument
    #: editor will be used.
    argument_ui_classes = dict()

    def __init__(self, main_window, dataset_sub,
                 explist_sub, schedule_sub,
                 schedule_ctl, experiment_db_ctl):
        self.main_window = main_window
        self.schedule_ctl = schedule_ctl
        self.experiment_db_ctl = experiment_db_ctl

        self.dock_states = dict()
        self.submission_scheduling = dict()
        self.submission_options = dict()
        self.submission_arguments = dict()
        self.argument_ui_names = dict()

        self.datasets = dict()
        dataset_sub.add_setmodel_callback(self.set_dataset_model)
        self.explist = dict()
        explist_sub.add_setmodel_callback(self.set_explist_model)
        self.schedule = dict()
        schedule_sub.add_setmodel_callback(self.set_schedule_model)

        self.open_experiments = dict()

        self.is_quick_open_shown = False
        quick_open_shortcut = QtWidgets.QShortcut(
            QtCore.Qt.CTRL + QtCore.Qt.Key_P,
            main_window)
        quick_open_shortcut.setContext(QtCore.Qt.ApplicationShortcut)
        quick_open_shortcut.activated.connect(self.show_quick_open)

    def set_dataset_model(self, model):
        self.datasets = model

    def set_explist_model(self, model):
        self.explist = model.backing_store

    def set_schedule_model(self, model):
        self.schedule = model.backing_store

    def resolve_expurl(self, expurl):
        if expurl[:5] == "repo:":
            expinfo = self.explist[expurl[5:]]
            return expinfo["file"], expinfo["class_name"], True
        elif expurl[:5] == "file:":
            class_name, file = expurl[5:].split("@", maxsplit=1)
            return file, class_name, False
        else:
            raise ValueError("Malformed experiment URL")

    def get_argument_editor_class(self, expurl):
        ui_name = self.argument_ui_names.get(expurl, None)
        if not ui_name and expurl[:5] == "repo:":
            ui_name = self.explist.get(expurl[5:], {}).get("argument_ui", None)
        if ui_name:
            result = self.argument_ui_classes.get(ui_name, None)
            if result:
                return result
            logger.warning("Ignoring unknown argument UI '%s'", ui_name)
        return _ArgumentEditor

    def get_submission_scheduling(self, expurl):
        if expurl in self.submission_scheduling:
            return self.submission_scheduling[expurl]
        else:
            # mutated by _ExperimentDock
            scheduling = {
                "pipeline_name": "main",
                "priority": 0,
                "due_date": None,
                "flush": False
            }
            if expurl[:5] == "repo:":
                scheduling.update(self.explist[expurl[5:]]["scheduler_defaults"])
            self.submission_scheduling[expurl] = scheduling
            return scheduling

    def get_submission_options(self, expurl):
        if expurl in self.submission_options:
            return self.submission_options[expurl]
        else:
            # mutated by _ExperimentDock
            options = {
                "log_level": logging.WARNING,
                "devarg_override": ""
            }
            if expurl[:5] == "repo:":
                options["repo_rev"] = None
            self.submission_options[expurl] = options
            return options

    def initialize_submission_arguments(self, expurl, arginfo, ui_name):
        arguments = OrderedDict()
        for name, (procdesc, group, tooltip) in arginfo.items():
            state = procdesc_to_entry(procdesc).default_state(procdesc)
            arguments[name] = {
                "desc": procdesc,
                "group": group,
                "tooltip": tooltip,
                "state": state,  # mutated by entries
            }
        self.submission_arguments[expurl] = arguments
        self.argument_ui_names[expurl] = ui_name
        return arguments

    def set_argument_value(self, expurl, name, value):
        try:
            argument = self.submission_arguments[expurl][name]
            if argument["desc"]["ty"] == "Scannable":
                ty = value["ty"]
                argument["state"]["selected"] = ty
                argument["state"][ty] = value
            else:
                argument["state"] = value
            if expurl in self.open_experiments.keys():
                self.open_experiments[expurl].argeditor.update_argument(name, argument)
        except:
            logger.warn("Failed to set value for argument \"{}\" in experiment: {}."
                        .format(name, expurl), exc_info=1)

    def get_submission_arguments(self, expurl):
        if expurl in self.submission_arguments:
            return self.submission_arguments[expurl]
        else:
            if expurl[:5] != "repo:":
                raise ValueError("Submission arguments must be preinitialized "
                                 "when not using repository")
            class_desc = self.explist[expurl[5:]]
            return self.initialize_submission_arguments(expurl, class_desc["arginfo"],
                                                        class_desc.get("argument_ui", None))

    def open_experiment(self, expurl):
        if expurl in self.open_experiments:
            dock = self.open_experiments[expurl]
            if dock.isMinimized():
                dock.showNormal()
            self.main_window.centralWidget().setActiveSubWindow(dock)
            return dock
        try:
            dock = _ExperimentDock(self, expurl)
        except:
            logger.warning("Failed to create experiment dock for %s, "
                           "attempting to reset arguments", expurl,
                           exc_info=True)
            del self.submission_arguments[expurl]
            dock = _ExperimentDock(self, expurl)
        self.open_experiments[expurl] = dock
        dock.setAttribute(QtCore.Qt.WA_DeleteOnClose)
        self.main_window.centralWidget().addSubWindow(dock)
        dock.show()
        dock.sigClosed.connect(partial(self.on_dock_closed, expurl))
        if expurl in self.dock_states:
            try:
                dock.restore_state(self.dock_states[expurl])
            except:
                logger.warning("Failed to restore dock state when opening "
                               "experiment %s", expurl,
                               exc_info=True)
        return dock

    def on_dock_closed(self, expurl):
        dock = self.open_experiments[expurl]
        self.dock_states[expurl] = dock.save_state()
        del self.open_experiments[expurl]

    async def _submit_task(self, expurl, *args):
        try:
            rid = await self.schedule_ctl.submit(*args)
        except KeyError:
            expid = args[1]
            logger.error("Submission failed - revision \"%s\" was not found", expid["repo_rev"])
        else:
            logger.info("Submitted '%s', RID is %d", expurl, rid)

    def submit(self, expurl):
        file, class_name, _ = self.resolve_expurl(expurl)
        scheduling = self.get_submission_scheduling(expurl)
        options = self.get_submission_options(expurl)
        arguments = self.get_submission_arguments(expurl)

        argument_values = dict()
        for name, argument in arguments.items():
            entry_cls = procdesc_to_entry(argument["desc"])
            argument_values[name] = entry_cls.state_to_value(argument["state"])

        try:
            devarg_override = parse_devarg_override(options["devarg_override"])
        except:
            logger.error("Failed to parse device argument overrides for %s", expurl)
            return

        expid = {
            "devarg_override": devarg_override,
            "log_level": options["log_level"],
            "file": file,
            "class_name": class_name,
            "arguments": argument_values,
        }
        if "repo_rev" in options:
            expid["repo_rev"] = options["repo_rev"]
        asyncio.ensure_future(self._submit_task(
            expurl,
            scheduling["pipeline_name"],
            expid,
            scheduling["priority"], scheduling["due_date"],
            scheduling["flush"]))

    async def _request_term_multiple(self, rids):
        for rid in rids:
            try:
                await self.schedule_ctl.request_termination(rid)
            except:
                # May happen if the experiment has terminated by itself
                # while we were terminating others.
                logger.debug("failed to request termination of RID %d",
                             rid, exc_info=True)

    def request_inst_term(self, expurl):
        logger.info(
            "Requesting termination of all instances "
            "of '%s'", expurl)
        file, class_name, use_repository = self.resolve_expurl(expurl)
        rids = []
        for rid, desc in self.schedule.items():
            expid = desc["expid"]
            if use_repository:
                repo_match = "repo_rev" in expid
            else:
                repo_match = "repo_rev" not in expid
            if repo_match and \
               ("file" in expid and expid["file"] == file) and \
               expid["class_name"] == class_name:
                rids.append(rid)
        asyncio.ensure_future(self._request_term_multiple(rids))

    async def compute_expdesc(self, expurl):
        file, class_name, use_repository = self.resolve_expurl(expurl)
        if use_repository:
            revision = self.get_submission_options(expurl)["repo_rev"]
        else:
            revision = None
        description = await self.experiment_db_ctl.examine(
            file, use_repository, revision)
        class_desc = description[class_name]
        return class_desc, class_desc.get("argument_ui", None)

    async def open_file(self, file):
        description = await self.experiment_db_ctl.examine(file, False)
        for class_name, class_desc in description.items():
            expurl = "file:{}@{}".format(class_name, file)
            self.initialize_submission_arguments(expurl, class_desc["arginfo"],
                                                 class_desc.get("argument_ui", None))
            if expurl in self.open_experiments:
                self.open_experiments[expurl].close()
            self.open_experiment(expurl)

    def save_state(self):
        for expurl, dock in self.open_experiments.items():
            self.dock_states[expurl] = dock.save_state()
        return {
            "scheduling": self.submission_scheduling,
            "options": self.submission_options,
            "arguments": self.submission_arguments,
            "docks": self.dock_states,
            "argument_uis": self.argument_ui_names,
            "open_docks": set(self.open_experiments.keys())
        }

    def restore_state(self, state):
        if self.open_experiments:
            raise NotImplementedError
        self.dock_states = state["docks"]
        self.submission_scheduling = state["scheduling"]
        self.submission_options = state["options"]
        self.submission_arguments = state["arguments"]
        self.argument_ui_names = state.get("argument_uis", {})
        for expurl in state["open_docks"]:
            self.open_experiment(expurl)

    def show_quick_open(self):
        if self.is_quick_open_shown:
            return

        self.is_quick_open_shown = True
        dialog = _QuickOpenDialog(self)

        def closed():
            self.is_quick_open_shown = False
        dialog.closed.connect(closed)
        dialog.show()<|MERGE_RESOLUTION|>--- conflicted
+++ resolved
@@ -29,23 +29,7 @@
         self.manager = manager
         self.expurl = expurl
 
-<<<<<<< HEAD
-        # configure self
-        QtWidgets.QTreeWidget.__init__(self)
-        self.setColumnCount(3)
-        self.header().setStretchLastSection(False)
-        if hasattr(self.header(), "setSectionResizeMode"):
-            set_resize_mode = self.header().setSectionResizeMode
-        else:
-            set_resize_mode = self.header().setResizeMode
-        set_resize_mode(0, QtWidgets.QHeaderView.ResizeToContents)
-        set_resize_mode(1, QtWidgets.QHeaderView.Stretch)
-        set_resize_mode(2, QtWidgets.QHeaderView.ResizeToContents)
-        self.header().setVisible(False)
-        self.setSelectionMode(self.NoSelection)
-        self.setHorizontalScrollMode(self.ScrollPerPixel)
-        self.setVerticalScrollMode(self.ScrollPerPixel)
-
+        EntryTreeWidget.__init__(self)
         ### tmp remove - darkmode
         ### NOTE: CHANGE EXPERIMENT WIDGET FONT SIZE HERE ###
         darkmode_options = {
@@ -65,21 +49,11 @@
         # '''.format(self.palette().shadow().color().name() ))
         ### tmp remove - darkmode
 
-        self.viewport().installEventFilter(_WheelFilter(self.viewport()))
-
-        self._groups = dict()
-        self._arg_to_widgets = dict()
-=======
-        EntryTreeWidget.__init__(self)
->>>>>>> 4147870e
-
-
-        # get experiment arguments from manager
+
         arguments = self.manager.get_submission_arguments(self.expurl)
+
         if not arguments:
             self.insertTopLevelItem(0, QtWidgets.QTreeWidgetItem(["No arguments"]))
-
-<<<<<<< HEAD
 
         ### tmp remove - darkmode
         gradient = QtGui.QLinearGradient(
@@ -97,100 +71,22 @@
         gradient.setColorAt(1, QtGui.QColor(39, 39, 39))
         ### tmp remove - darkmode
 
-
-        # create widgets for all arguments
-        for name, argument in arguments.items():
-            widgets = dict()
-            self._arg_to_widgets[name] = widgets
-
-            # create argument widget (widget_item)
-            widget_item = QtWidgets.QTreeWidgetItem([name])
-            if argument["tooltip"]:
-                widget_item.setToolTip(0, argument["tooltip"])
-            widgets["widget_item"] = widget_item
-
-            # set background colors for each column in widget_item
-            for col in range(3):
-                widget_item.setBackground(col, gradient)
-            # set bold font for widget
-            font = widget_item.font(0)
-            font.setBold(True)
-            widget_item.setFont(0, font)
-
-            # add widget to argument editor (widget_item)
-            if argument["group"] is None:
-                self.addTopLevelItem(widget_item)
-            else:
-                self._get_group(argument["group"]).addChild(widget_item)
-
-
-            # create user input widget (entry)
-            entry = procdesc_to_entry(argument["desc"])(argument)
-            widgets["entry"] = entry
-            fix_layout = LayoutWidget()
-            widgets["fix_layout"] = fix_layout
-            fix_layout.addWidget(entry)
-            self.setItemWidget(widget_item, 1, fix_layout)
-
-
-            # widget - recompute argument
-            recompute_argument = QtWidgets.QToolButton()
-            recompute_argument.setToolTip("Re-run the experiment's build "
-                                          "method and take the default value")
-            recompute_argument.setIcon(
-                QtWidgets.QApplication.style().standardIcon(
-                    QtWidgets.QStyle.SP_BrowserReload))
-            recompute_argument.clicked.connect(
-                partial(self._recompute_argument_clicked, name))
-
-            # widget - disable other scans (scannables only)
-            disable_other_scans = QtWidgets.QToolButton()
-            widgets["disable_other_scans"] = disable_other_scans
-            disable_other_scans.setIcon(
-                QtWidgets.QApplication.style().standardIcon(
-                    QtWidgets.QStyle.SP_DialogResetButton))
-            disable_other_scans.setToolTip("Disable all other scans in "
-                                           "this experiment")
-            disable_other_scans.clicked.connect(
-                partial(self._disable_other_scans, name))
-
-            # widget - tool buttons (holds recompute argument, disable other scans)
-            tool_buttons = LayoutWidget()
-            tool_buttons.addWidget(recompute_argument, 1)
-            tool_buttons.layout.setRowStretch(0, 1)
-            tool_buttons.layout.setRowStretch(3, 1)
-            tool_buttons.addWidget(disable_other_scans, 2)
-            if not isinstance(entry, ScanEntry):
-                disable_other_scans.setVisible(False)
-
-            self.setItemWidget(widget_item, 2, tool_buttons)
-
-
-        # create experiment buttons - options that act on the entire experiment
-        widget_item = QtWidgets.QTreeWidgetItem()
-        self.addTopLevelItem(widget_item)
-
-        # experiment buttons - recompute/refresh arguments
-=======
         for name, argument in arguments.items():
             self.set_argument(name, argument)
 
         self.quickStyleClicked.connect(dock.submit_clicked)
 
->>>>>>> 4147870e
         recompute_arguments = QtWidgets.QPushButton("Recompute all arguments")
         recompute_arguments.setIcon(
             QtWidgets.QApplication.style().standardIcon(
                 QtWidgets.QStyle.SP_BrowserReload))
         recompute_arguments.clicked.connect(dock._recompute_arguments_clicked)
 
-        # experiment buttons - load arguments from hdf5
         load_hdf5 = QtWidgets.QPushButton("Load HDF5")
         load_hdf5.setIcon(QtWidgets.QApplication.style().standardIcon(
             QtWidgets.QStyle.SP_DialogOpenButton))
         load_hdf5.clicked.connect(dock._load_hdf5_clicked)
 
-        # lay out experiment buttons
         buttons = LayoutWidget()
         buttons.addWidget(recompute_arguments, 1, 1)
         buttons.addWidget(load_hdf5, 1, 2)
@@ -415,46 +311,28 @@
             logger.error("Failed to request termination of instances of '%s'",
                          self.expurl, exc_info=True)
 
-
-    '''ARGUMENT MANAGEMENT BUTTONS'''
-
-    # recompute arguments button
     def _recompute_arguments_clicked(self):
         asyncio.ensure_future(self._recompute_arguments_task())
 
     async def _recompute_arguments_task(self, overrides=dict()):
-        # retrieve experiment description and ui
-        # todo: is this recomputed awhole?
         try:
             expdesc, ui_name = await self.manager.compute_expdesc(self.expurl)
         except:
             logger.error("Could not recompute experiment description of '%s'",
                          self.expurl, exc_info=True)
             return
-
-        # override arguments in recomputed expdesc
         arginfo = expdesc["arginfo"]
         for k, v in overrides.items():
-<<<<<<< HEAD
             try:
                 # Some values (e.g. scans) may have multiple defaults in a list
-                if ("default" in arginfo[k][0]
-                        and isinstance(arginfo[k][0]["default"], list)):
+                if ("default" in arginfo[k][0] and isinstance(arginfo[k][0]["default"], list)):
                     arginfo[k][0]["default"].insert(0, v)
                 else:
                     arginfo[k][0]["default"] = v
             except KeyError:
                 pass
-=======
-            # Some values (e.g. scans) may have multiple defaults in a list
-            if ("default" in arginfo[k][0] and isinstance(arginfo[k][0]["default"], list)):
-                arginfo[k][0]["default"].insert(0, v)
-            else:
-                arginfo[k][0]["default"] = v
->>>>>>> 4147870e
         self.manager.initialize_submission_arguments(self.expurl, arginfo, ui_name)
 
-        ### tmp remove - idk
         argeditor_state = self.argeditor.save_state()
         self.argeditor.deleteLater()
 
@@ -489,7 +367,6 @@
         asyncio.ensure_future(self._load_hdf5_task())
 
     async def _load_hdf5_task(self):
-        # get hdf5 file
         try:
             filename = await get_open_file_name(
                 self.manager.main_window, "Load HDF5",
@@ -499,7 +376,6 @@
             return
         self.hdf5_load_directory = os.path.dirname(filename)
 
-        # extract expid from hdf5 file
         try:
             with h5py.File(filename, "r") as f:
                 expid = f["expid"][()]
@@ -510,7 +386,6 @@
                          exc_info=True)
             return
 
-        # configure experiment options
         try:
             if "devarg_override" in expid:
                 self.devarg_override.setCurrentText(
