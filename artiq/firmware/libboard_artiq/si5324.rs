use core::result;
use board_misoc::{clock, i2c};
#[cfg(not(si5324_soft_reset))]
use board_misoc::csr;

type Result<T> = result::Result<T, &'static str>;

const BUSNO: u8 = 0;
const ADDRESS: u8 = 0x68;

#[cfg(not(si5324_soft_reset))]
fn hard_reset() {
    unsafe { csr::si5324_rst_n::out_write(0); }
    clock::spin_us(1_000);
    unsafe { csr::si5324_rst_n::out_write(1); }
    clock::spin_us(10_000);
}

// NOTE: the logical parameters DO NOT MAP to physical values written
// into registers. They have to be mapped; see the datasheet.
// DSPLLsim reports the logical parameters in the design summary, not
// the physical register values.
pub struct FrequencySettings {
    pub n1_hs: u8,
    pub nc1_ls: u32,
    pub n2_hs: u8,
    pub n2_ls: u32,
    pub n31: u32,
    pub n32: u32,
    pub bwsel: u8,
    pub crystal_as_ckin2: bool
}

pub enum Input {
    Ckin1,
    Ckin2,
}

fn map_frequency_settings(settings: &FrequencySettings) -> Result<FrequencySettings> {
    if settings.nc1_ls != 0 && (settings.nc1_ls % 2) == 1 {
        return Err("NC1_LS must be 0 or even")
    }
    if settings.nc1_ls > (1 << 20) {
        return Err("NC1_LS is too high")
    }
    if (settings.n2_ls % 2) == 1 {
        return Err("N2_LS must be even")
    }
    if settings.n2_ls > (1 << 20) {
        return Err("N2_LS is too high")
    }
    if settings.n31 > (1 << 19) {
        return Err("N31 is too high")
    }
    if settings.n32 > (1 << 19) {
        return Err("N32 is too high")
    }
    let r = FrequencySettings {
        n1_hs: match settings.n1_hs {
            4  => 0b000,
            5  => 0b001,
            6  => 0b010,
            7  => 0b011,
            8  => 0b100,
            9  => 0b101,
            10 => 0b110,
            11 => 0b111,
            _  => return Err("N1_HS has an invalid value")
        },
        nc1_ls: settings.nc1_ls - 1,
        n2_hs: match settings.n2_hs {
            4  => 0b000,
            5  => 0b001,
            6  => 0b010,
            7  => 0b011,
            8  => 0b100,
            9  => 0b101,
            10 => 0b110,
            11 => 0b111,
            _  => return Err("N2_HS has an invalid value")
        },
        n2_ls: settings.n2_ls - 1,
        n31: settings.n31 - 1,
        n32: settings.n32 - 1,
        bwsel: settings.bwsel,
        crystal_as_ckin2: settings.crystal_as_ckin2
    };
    Ok(r)
}

fn write(reg: u8, val: u8) -> Result<()> {
    i2c::start(BUSNO).unwrap();
    if !i2c::write(BUSNO, ADDRESS << 1).unwrap() {
        return Err("Si5324 failed to ack write address")
    }
    if !i2c::write(BUSNO, reg).unwrap() {
        return Err("Si5324 failed to ack register")
    }
    if !i2c::write(BUSNO, val).unwrap() {
        return Err("Si5324 failed to ack value")
    }
    i2c::stop(BUSNO).unwrap();
    Ok(())
}

#[cfg(si5324_soft_reset)]
fn write_no_ack_value(reg: u8, val: u8) -> Result<()> {
    i2c::start(BUSNO).unwrap();
    if !i2c::write(BUSNO, ADDRESS << 1).unwrap() {
        return Err("Si5324 failed to ack write address")
    }
    if !i2c::write(BUSNO, reg).unwrap() {
        return Err("Si5324 failed to ack register")
    }
    i2c::write(BUSNO, val).unwrap();
    i2c::stop(BUSNO).unwrap();
    Ok(())
}

fn read(reg: u8) -> Result<u8> {
    i2c::start(BUSNO).unwrap();
    if !i2c::write(BUSNO, ADDRESS << 1).unwrap() {
        return Err("Si5324 failed to ack write address")
    }
    if !i2c::write(BUSNO, reg).unwrap() {
        return Err("Si5324 failed to ack register")
    }
    i2c::restart(BUSNO).unwrap();
    if !i2c::write(BUSNO, (ADDRESS << 1) | 1).unwrap() {
        return Err("Si5324 failed to ack read address")
    }
    let val = i2c::read(BUSNO, false).unwrap();
    i2c::stop(BUSNO).unwrap();
    Ok(val)
}

fn ident() -> Result<u16> {
    Ok(((read(134)? as u16) << 8) | (read(135)? as u16))
}

#[cfg(si5324_soft_reset)]
fn soft_reset() -> Result<()> {
    write_no_ack_value(136, read(136)? | 0x80)?;
    clock::spin_us(10_000);
    Ok(())
}

fn has_xtal() -> Result<bool> {
    Ok((read(129)? & 0x01) == 0)  // LOSX_INT=0
}

fn has_ckin(input: Input) -> Result<bool> {
    match input {
        Input::Ckin1 => Ok((read(129)? & 0x02) == 0),  // LOS1_INT=0
        Input::Ckin2 => Ok((read(129)? & 0x04) == 0),  // LOS2_INT=0
    }
}

fn locked() -> Result<bool> {
    Ok((read(130)? & 0x01) == 0)  // LOL_INT=0
}

fn monitor_lock() -> Result<()> {
    info!("waiting for Si5324 lock...");
    let t = clock::get_ms();
    while !locked()? {
        // Yes, lock can be really slow.
        if clock::get_ms() > t + 20000 {
            return Err("Si5324 lock timeout");
        }
    }
    info!("  ...locked");
    Ok(())
}

fn init() -> Result<()> {
    #[cfg(not(si5324_soft_reset))]
    hard_reset();

    #[cfg(soc_platform = "kasli")]
    {
        i2c::switch_select(BUSNO, 0x70, 0)?;
        i2c::switch_select(BUSNO, 0x71, 1 << 3)?;
    }
    #[cfg(soc_platform = "kc705")]
    i2c::switch_select(BUSNO, 0x74, 1 << 7)?;

    if ident()? != 0x0182 {
        return Err("Si5324 does not have expected product number");
    }

    #[cfg(si5324_soft_reset)]
    soft_reset()?;
    Ok(())
}

pub fn bypass(input: Input) -> Result<()> {
    let cksel_reg = match input {
        Input::Ckin1 => 0b00,
        Input::Ckin2 => 0b01,
    };
    init()?;
    write(21,  read(21)? & 0xfe)?;                        // CKSEL_PIN=0
    write(3,   (read(3)? & 0x3f) | (cksel_reg << 6))?;    // CKSEL_REG
    write(4,   (read(4)? & 0x3f) | (0b00 << 6))?;         // AUTOSEL_REG=b00
    write(6,   (read(6)? & 0xc0) | 0b111111)?;            // SFOUT2_REG=b111 SFOUT1_REG=b111
    write(0,   (read(0)? & 0xfd) | 0x02)?;                // BYPASS_REG=1
    Ok(())
}

pub fn setup(settings: &FrequencySettings, ext_input: Input) -> Result<()> {
    let s = map_frequency_settings(settings)?;

<<<<<<< HEAD
    // FREE_RUN=1 routes XA/XB to CKIN2.
    let input = if settings.crystal_ref { Input::Ckin2 } else { ext_input };
=======
>>>>>>> 4147870e
    let cksel_reg = match input {
        Input::Ckin1 => 0b00,
        Input::Ckin2 => 0b01,
    };

    init()?;
    if settings.crystal_as_ckin2 {
        write(0,   read(0)? | 0x40)?;                     // FREE_RUN=1
    }
    write(2,   (read(2)? & 0x0f) | (s.bwsel << 4))?;
    write(21,  read(21)? & 0xfe)?;                        // CKSEL_PIN=0
    write(3,   (read(3)? & 0x2f) | (cksel_reg << 6) | 0x10)?;  // CKSEL_REG, SQ_ICAL=1
    write(4,   (read(4)? & 0x3f) | (0b00 << 6))?;         // AUTOSEL_REG=b00
    write(6,   (read(6)? & 0xc0) | 0b111111)?;            // SFOUT2_REG=b111 SFOUT1_REG=b111
    write(25,  (s.n1_hs  << 5 ) as u8)?;
    write(31,  (s.nc1_ls >> 16) as u8)?;
    write(32,  (s.nc1_ls >> 8 ) as u8)?;
    write(33,  (s.nc1_ls)       as u8)?;
    write(34,  (s.nc1_ls >> 16) as u8)?;                  // write to NC2_LS as well
    write(35,  (s.nc1_ls >> 8 ) as u8)?;
    write(36,  (s.nc1_ls)       as u8)?;
    write(40,  (s.n2_hs  << 5 ) as u8 | (s.n2_ls  >> 16) as u8)?;
    write(41,  (s.n2_ls  >> 8 ) as u8)?;
    write(42,  (s.n2_ls)        as u8)?;
    write(43,  (s.n31    >> 16) as u8)?;
    write(44,  (s.n31    >> 8)  as u8)?;
    write(45,  (s.n31)          as u8)?;
    write(46,  (s.n32    >> 16) as u8)?;
    write(47,  (s.n32    >> 8)  as u8)?;
    write(48,  (s.n32)          as u8)?;
    write(137, read(137)? | 0x01)?;                       // FASTLOCK=1
    write(136, read(136)? | 0x40)?;                       // ICAL=1

    if !has_xtal()? {
        return Err("Si5324 misses XA/XB signal");
    }
    if !has_ckin(input)? {
        return Err("Si5324 misses clock input signal");
    }

    monitor_lock()?;
    Ok(())
}

pub fn select_input(input: Input) -> Result<()> {
    let cksel_reg = match input {
        Input::Ckin1 => 0b00,
        Input::Ckin2 => 0b01,
    };
    write(3,   (read(3)? & 0x3f) | (cksel_reg << 6))?;
    if !has_ckin(input)? {
        return Err("Si5324 misses clock input signal");
    }
    monitor_lock()?;
    Ok(())
}

#[cfg(has_siphaser)]
pub mod siphaser {
    use super::*;
    use board_misoc::{csr, clock};

    pub fn select_recovered_clock(rc: bool) -> Result<()> {
        write(3,   (read(3)? & 0xdf) | (1 << 5))?;  // DHOLD=1
        unsafe {
            csr::siphaser::switch_clocks_write(if rc { 1 } else { 0 });
        }
        write(3,   (read(3)? & 0xdf) | (0 << 5))?;  // DHOLD=0
        monitor_lock()?;
        Ok(())
    }

    fn phase_shift(direction: u8) {
        unsafe {
            csr::siphaser::phase_shift_write(direction);
            while csr::siphaser::phase_shift_done_read() == 0 {}
        }
        // wait for the Si5324 loop to stabilize
        clock::spin_us(500);
    }

    fn has_error() -> bool {
        unsafe {
            csr::siphaser::error_write(1);
        }
        clock::spin_us(5000);
        unsafe {
            csr::siphaser::error_read() != 0
        }
    }

    fn find_edge(target: bool) -> Result<u32> {
        let mut nshifts = 0;

        let mut previous = has_error();
        loop {
            phase_shift(1);
            nshifts += 1;
            let current = has_error();
            if previous != target && current == target {
                return Ok(nshifts);
            }
            if nshifts > 5000 {
                return Err("failed to find timing error edge");
            }
            previous = current;
        }
    }

    pub fn calibrate_skew() -> Result<()> {
        let jitter_margin = 32;
        let lead = find_edge(false)?;
        for _ in 0..jitter_margin {
            phase_shift(1);
        }
        let width = find_edge(true)? + jitter_margin;
        // width is 360 degrees (one full rotation of the phase between s/h limits) minus jitter
        info!("calibration successful, lead: {}, width: {} ({}deg)", lead, width, width*360/(56*8));

        // Apply reverse phase shift for half the width to get into the
        // middle of the working region.
        for _ in 0..width/2 {
            phase_shift(0);
        }

        Ok(())
    }
}<|MERGE_RESOLUTION|>--- conflicted
+++ resolved
@@ -208,14 +208,9 @@
     Ok(())
 }
 
-pub fn setup(settings: &FrequencySettings, ext_input: Input) -> Result<()> {
+pub fn setup(settings: &FrequencySettings, input: Input) -> Result<()> {
     let s = map_frequency_settings(settings)?;
 
-<<<<<<< HEAD
-    // FREE_RUN=1 routes XA/XB to CKIN2.
-    let input = if settings.crystal_ref { Input::Ckin2 } else { ext_input };
-=======
->>>>>>> 4147870e
     let cksel_reg = match input {
         Input::Ckin1 => 0b00,
         Input::Ckin2 => 0b01,
