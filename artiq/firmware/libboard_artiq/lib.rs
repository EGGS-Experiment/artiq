#![feature(asm, lang_items, never_type)]
#![no_std]

extern crate failure;
#[cfg(has_drtio)]
#[macro_use]
extern crate failure_derive;
extern crate byteorder;
extern crate crc;
#[macro_use]
extern crate log;
extern crate io;
extern crate board_misoc;
extern crate proto_artiq;
#[cfg(feature = "alloc")]
extern crate alloc;

pub mod spi;

#[cfg(has_kernel_cpu)]
pub mod mailbox;
#[cfg(has_kernel_cpu)]
pub mod rpc_queue;

#[cfg(has_si5324)]
pub mod si5324;
<<<<<<< HEAD

#[cfg(has_hmc830_7043)]
pub mod hmc830_7043;
#[cfg(has_ad9154)]
mod ad9154_reg;
#[cfg(has_ad9154)]
pub mod ad9154;
=======
#[cfg(has_si549)]
pub mod si549;
>>>>>>> 4147870e

#[cfg(has_grabber)]
pub mod grabber;

#[cfg(has_drtio)]
pub mod drtioaux;
pub mod drtio_routing;

#[cfg(all(has_drtio_eem, feature = "alloc"))]
pub mod drtio_eem;

#[cfg(soc_platform = "efc")]
pub mod ad9117;<|MERGE_RESOLUTION|>--- conflicted
+++ resolved
@@ -24,18 +24,8 @@
 
 #[cfg(has_si5324)]
 pub mod si5324;
-<<<<<<< HEAD
-
-#[cfg(has_hmc830_7043)]
-pub mod hmc830_7043;
-#[cfg(has_ad9154)]
-mod ad9154_reg;
-#[cfg(has_ad9154)]
-pub mod ad9154;
-=======
 #[cfg(has_si549)]
 pub mod si549;
->>>>>>> 4147870e
 
 #[cfg(has_grabber)]
 pub mod grabber;
