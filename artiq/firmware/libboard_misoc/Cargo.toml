[package]
authors = ["M-Labs"]
name = "board_misoc"
version = "0.0.0"
build = "build.rs"

[lib]
name = "board_misoc"
path = "lib.rs"

[build-dependencies]
cc = "1.0"
build_misoc = { path = "../libbuild_misoc" }

[dependencies]
byteorder = { version = "1.0", default-features = false }
log = { version = "0.4", default-features = false, optional = true }
<<<<<<< HEAD
smoltcp = { version = "0.6.0", default-features = false, optional = true }
=======
smoltcp = { version = "0.8.2", default-features = false, optional = true }
>>>>>>> 4147870e
riscv = { version = "0.6.0", features = ["inline-asm"] }

[features]
uart_console = []<|MERGE_RESOLUTION|>--- conflicted
+++ resolved
@@ -15,11 +15,7 @@
 [dependencies]
 byteorder = { version = "1.0", default-features = false }
 log = { version = "0.4", default-features = false, optional = true }
-<<<<<<< HEAD
-smoltcp = { version = "0.6.0", default-features = false, optional = true }
-=======
 smoltcp = { version = "0.8.2", default-features = false, optional = true }
->>>>>>> 4147870e
 riscv = { version = "0.6.0", features = ["inline-asm"] }
 
 [features]
