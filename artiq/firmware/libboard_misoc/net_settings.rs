--- conflicted
+++ resolved
@@ -1,23 +1,13 @@
 use core::fmt;
+use core::fmt::{Display, Formatter};
+use core::str::FromStr;
 
-<<<<<<< HEAD
-use smoltcp::wire::{EthernetAddress, IpAddress};
-=======
 use smoltcp::wire::{EthernetAddress, IpAddress, IpCidr, Ipv4Address, Ipv4Cidr, Ipv6Address, Ipv6Cidr};
->>>>>>> 4147870e
 
 use config;
 #[cfg(soc_platform = "kasli")]
 use i2c_eeprom;
 
-<<<<<<< HEAD
-
-pub struct NetAddresses {
-    pub hardware_addr: EthernetAddress,
-    pub ipv4_addr: IpAddress,
-    pub ipv6_ll_addr: IpAddress,
-    pub ipv6_addr: Option<IpAddress>
-=======
 pub enum Ipv4AddrConfig {
     UseDhcp,
     Static(Ipv4Cidr),
@@ -56,7 +46,6 @@
     pub ipv6_addr: Option<Ipv6Cidr>,
     pub ipv4_default_route: Option<Ipv4Address>,
     pub ipv6_default_route: Option<Ipv6Address>,
->>>>>>> 4147870e
 }
 
 impl fmt::Display for NetAddresses {
@@ -89,27 +78,10 @@
         }
     }
 
-<<<<<<< HEAD
-    let ipv4_addr;
-    match config::read_str("ip", |r| r.map(|s| s.parse())) {
-        Ok(Ok(addr)) => ipv4_addr = addr,
-        _ => {
-            #[cfg(soc_platform = "kasli")]
-            { ipv4_addr = IpAddress::v4(192, 168, 1, 70); }
-            #[cfg(soc_platform = "sayma_amc")]
-            { ipv4_addr = IpAddress::v4(192, 168, 1, 60); }
-            #[cfg(soc_platform = "metlino")]
-            { ipv4_addr = IpAddress::v4(192, 168, 1, 65); }
-            #[cfg(soc_platform = "kc705")]
-            { ipv4_addr = IpAddress::v4(192, 168, 1, 50); }
-        }
-    }
-=======
     let ipv4_addr = match config::read_str("ip", |r| r.map(|s| s.parse())) {
         Ok(Ok(addr)) => addr,
         _ => Ipv4AddrConfig::UseDhcp,
     };
->>>>>>> 4147870e
 
     let ipv4_default_route = match config::read_str("ipv4_default_route", |r| r.map(|s| s.parse())) {
         Ok(Ok(addr)) => Some(addr),
