--- conflicted
+++ resolved
@@ -975,8 +975,6 @@
                         drtio::clear_buffers(&io, &aux_mutex);
                     }
                 }
-<<<<<<< HEAD
-=======
                 loop {
                     match stream.close() {
                         Ok(_) => break,
@@ -984,7 +982,6 @@
                         Err(e) => panic!("session: close socket: {:?}", e)
                     };
                 }
->>>>>>> 4147870e
             });
         }
 
