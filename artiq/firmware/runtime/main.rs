--- conflicted
+++ resolved
@@ -31,17 +31,14 @@
 use alloc::collections::BTreeMap;
 use core::cell::RefCell;
 use core::convert::TryFrom;
-use smoltcp::wire::IpCidr;
+use smoltcp::wire::HardwareAddress;
 
 use board_misoc::{csr, ident, clock, spiflash, config, net_settings, pmp, boot};
 #[cfg(has_ethmac)]
 use board_misoc::ethmac;
-<<<<<<< HEAD
-=======
 #[cfg(soc_platform = "kasli")]
 use board_misoc::irq;
 use board_misoc::net_settings::{Ipv4AddrConfig};
->>>>>>> 4147870e
 #[cfg(has_drtio)]
 use board_artiq::drtioaux;
 use board_artiq::drtio_routing;
@@ -55,11 +52,8 @@
 use proto_artiq::analyzer_proto;
 
 use riscv::register::{mcause, mepc, mtval};
-<<<<<<< HEAD
-=======
 use smoltcp::iface::Routes;
 use ip_addr_storage::InterfaceBuilderEx;
->>>>>>> 4147870e
 
 mod rtio_clocking;
 mod rtio_mgt;
@@ -77,6 +71,8 @@
 mod moninj;
 #[cfg(has_rtio_analyzer)]
 mod analyzer;
+mod dhcp;
+mod ip_addr_storage;
 
 #[cfg(has_grabber)]
 fn grabber_thread(io: sched::Io) {
@@ -145,63 +141,36 @@
     net_device.reset_phy_if_any();
 
     let net_device = {
-        use smoltcp::time::Instant;
-        use smoltcp::wire::PrettyPrinter;
-        use smoltcp::wire::EthernetFrame;
-
-        fn net_trace_writer(timestamp: Instant, printer: PrettyPrinter<EthernetFrame<&[u8]>>) {
-            print!("\x1b[37m[{:6}.{:03}s]\n{}\x1b[0m\n",
-                   timestamp.secs(), timestamp.millis(), printer)
-        }
-
-        fn net_trace_silent(_timestamp: Instant, _printer: PrettyPrinter<EthernetFrame<&[u8]>>) {}
-
-        let net_trace_fn: fn(Instant, PrettyPrinter<EthernetFrame<&[u8]>>);
+        use smoltcp::phy::Tracer;
+
+        // We can't create the function pointer as a separate variable here because the type of
+        // the packet argument Packet isn't accessible and rust's type inference isn't sufficient
+        // to propagate in to a local var.
         match config::read_str("net_trace", |r| r.map(|s| s == "1")) {
-            Ok(true) => net_trace_fn = net_trace_writer,
-            _ => net_trace_fn = net_trace_silent
-        }
-        smoltcp::phy::EthernetTracer::new(net_device, net_trace_fn)
+            Ok(true) => Tracer::new(net_device, |timestamp, packet| {
+                print!("\x1b[37m[{:6}.{:03}s]\n{}\x1b[0m\n",
+                       timestamp.secs(), timestamp.millis(), packet)
+            }),
+            _ => Tracer::new(net_device, |_, _| {}),
+        }
     };
 
     let neighbor_cache =
         smoltcp::iface::NeighborCache::new(alloc::collections::btree_map::BTreeMap::new());
     let net_addresses = net_settings::get_adresses();
     info!("network addresses: {}", net_addresses);
-    let mut interface = match net_addresses.ipv6_addr {
-        Some(addr) => {
-            let ip_addrs = [
-                IpCidr::new(net_addresses.ipv4_addr, 0),
-                IpCidr::new(net_addresses.ipv6_ll_addr, 0),
-                IpCidr::new(addr, 0)
-            ];
-            smoltcp::iface::EthernetInterfaceBuilder::new(net_device)
-                       .ethernet_addr(net_addresses.hardware_addr)
-                       .ip_addrs(ip_addrs)
-                       .neighbor_cache(neighbor_cache)
-                       .finalize()
-        }
-        None => {
-            let ip_addrs = [
-                IpCidr::new(net_addresses.ipv4_addr, 0),
-                IpCidr::new(net_addresses.ipv6_ll_addr, 0)
-            ];
-            smoltcp::iface::EthernetInterfaceBuilder::new(net_device)
-                       .ethernet_addr(net_addresses.hardware_addr)
-                       .ip_addrs(ip_addrs)
-                       .neighbor_cache(neighbor_cache)
-                       .finalize()
-        }
+    let use_dhcp = if matches!(net_addresses.ipv4_addr, Ipv4AddrConfig::UseDhcp) {
+        info!("Will try to acquire an IPv4 address with DHCP");
+        true
+    } else {
+        false
     };
-<<<<<<< HEAD
-=======
     let mut interface = smoltcp::iface::InterfaceBuilder::new(net_device, vec![])
         .hardware_addr(HardwareAddress::Ethernet(net_addresses.hardware_addr))
         .init_ip_addrs(&net_addresses)
         .neighbor_cache(neighbor_cache)
         .routes(Routes::new(BTreeMap::new()))
         .finalize();
->>>>>>> 4147870e
 
     if !use_dhcp {
         if let Some(ipv4_default_route) = net_addresses.ipv4_default_route {
@@ -225,12 +194,6 @@
     drtio_routing::interconnect_disable_all();
     let aux_mutex = sched::Mutex::new();
 
-<<<<<<< HEAD
-    let mut scheduler = sched::Scheduler::new();
-    let io = scheduler.io();
-
-    rtio_mgt::startup(&io, &aux_mutex, &drtio_routing_table, &up_destinations);
-=======
     let ddma_mutex = sched::Mutex::new();
     let subkernel_mutex = sched::Mutex::new();
 
@@ -242,7 +205,6 @@
     }
 
     rtio_mgt::startup(&io, &aux_mutex, &drtio_routing_table, &up_destinations, &ddma_mutex, &subkernel_mutex);
->>>>>>> 4147870e
 
     io.spawn(4096, mgmt::thread);
     {
@@ -277,19 +239,7 @@
     let mut net_stats = ethmac::EthernetStatistics::new();
     loop {
         scheduler.run();
-
-        {
-            let sockets = &mut *scheduler.sockets().borrow_mut();
-            loop {
-                let timestamp = smoltcp::time::Instant::from_millis(clock::get_ms() as i64);
-                match interface.poll(sockets, timestamp) {
-                    Ok(true) => (),
-                    Ok(false) => break,
-                    Err(smoltcp::Error::Unrecognized) => (),
-                    Err(err) => debug!("network error: {}", err)
-                }
-            }
-        }
+        scheduler.run_network();
 
         if let Some(_net_stats_diff) = net_stats.update() {
             debug!("ethernet mac:{}", ethmac::EthernetStatistics::new());
