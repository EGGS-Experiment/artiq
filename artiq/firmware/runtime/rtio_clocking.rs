--- conflicted
+++ resolved
@@ -92,20 +92,6 @@
 
 // Si5324 input to select for locking to an external clock (as opposed to
 // a recovered link clock in DRTIO satellites, which is handled elsewhere).
-<<<<<<< HEAD
-#[cfg(all(si5324_as_synthesizer, soc_platform = "kasli", hw_rev = "v2.0"))]
-const SI5324_EXT_INPUT: si5324::Input = si5324::Input::Ckin1;
-#[cfg(all(si5324_as_synthesizer, soc_platform = "kasli", not(hw_rev = "v2.0")))]
-const SI5324_EXT_INPUT: si5324::Input = si5324::Input::Ckin2;
-#[cfg(all(si5324_as_synthesizer, soc_platform = "metlino"))]
-const SI5324_EXT_INPUT: si5324::Input = si5324::Input::Ckin2;
-#[cfg(all(si5324_as_synthesizer, soc_platform = "kc705"))]
-const SI5324_EXT_INPUT: si5324::Input = si5324::Input::Ckin2;
-
-#[cfg(si5324_as_synthesizer)]
-fn setup_si5324_as_synthesizer(cfg: RtioClock) {
-    let si5324_settings = match cfg {
-=======
 #[cfg(all(has_si5324, soc_platform = "kasli", hw_rev = "v2.0"))]
 const SI5324_EXT_INPUT: si5324::Input = si5324::Input::Ckin1;
 #[cfg(all(has_si5324, soc_platform = "kasli", not(hw_rev = "v2.0")))]
@@ -116,7 +102,6 @@
 #[cfg(has_si5324)]
 fn setup_si5324_pll(cfg: RtioClock) {
     let (si5324_settings, si5324_ref_input) = match cfg {
->>>>>>> 4147870e
         RtioClock::Ext0_Synth0_10to125 => { // 125 MHz output from 10 MHz CLKINx reference, 504 Hz BW
             info!("using 10MHz reference to make 125MHz RTIO clock with PLL");
             (
@@ -151,44 +136,6 @@
         },
         RtioClock::Ext0_Synth0_100to125 => { // 125MHz output, from 100MHz CLKINx reference, 586 Hz loop bandwidth
             info!("using 100MHz reference to make 125MHz RTIO clock with PLL");
-<<<<<<< HEAD
-            si5324::FrequencySettings {
-                n1_hs  : 10,
-                nc1_ls : 4,
-                n2_hs  : 10,
-                n2_ls  : 260,
-                n31    : 52,
-                n32    : 52,
-                bwsel  : 4,
-                crystal_ref: false
-            }
-        },
-        RtioClock::Ext0_Synth0_125to125 => { // 125MHz output, from 125MHz CLKINx reference, 606 Hz loop bandwidth
-            info!("using 125MHz reference to make 125MHz RTIO clock with PLL");
-            si5324::FrequencySettings {
-                n1_hs  : 5,
-                nc1_ls : 8,
-                n2_hs  : 7,
-                n2_ls  : 360,
-                n31    : 63,
-                n32    : 63,
-                bwsel  : 4,
-                crystal_ref: false
-            }
-        },
-        RtioClock::Int_150 => { // 150MHz output, from crystal
-            info!("using internal 150MHz RTIO clock");
-            si5324::FrequencySettings {
-                n1_hs  : 9,
-                nc1_ls : 4,
-                n2_hs  : 10,
-                n2_ls  : 33732,
-                n31    : 7139,
-                n32    : 7139,
-                bwsel  : 3,
-                crystal_ref: true
-            }
-=======
             (
                 si5324::FrequencySettings {
                     n1_hs  : 10,
@@ -218,7 +165,6 @@
                 },
                 SI5324_EXT_INPUT
             )
->>>>>>> 4147870e
         },
         RtioClock::Int_100 => { // 100MHz output, from crystal
             info!("using internal 100MHz RTIO clock");
@@ -269,11 +215,7 @@
             )
         }
     };
-<<<<<<< HEAD
-    si5324::setup(&si5324_settings, SI5324_EXT_INPUT).expect("cannot initialize Si5324");
-=======
     si5324::setup(&si5324_settings, si5324_ref_input).expect("cannot initialize Si5324");
->>>>>>> 4147870e
 }
 
 fn sysclk_setup(clock_cfg: RtioClock) {
@@ -300,12 +242,6 @@
     // switch sysclk source
     #[cfg(not(has_drtio))]
     {
-<<<<<<< HEAD
-        match clock_cfg {
-            RtioClock::Ext0_Bypass => {
-                info!("using external RTIO clock with PLL bypass");
-                si5324::bypass(SI5324_EXT_INPUT).expect("cannot bypass Si5324")
-=======
         info!("Switching sys clock, rebooting...");
         // delay for clean UART log, wait until UART FIFO is empty
         clock::spin_us(1300); 
@@ -386,7 +322,6 @@
                 power_reg: 0x0100,
                 filt_reg1: 0x9908,
                 filt_reg2: 0x1100,
->>>>>>> 4147870e
             },
             true,
         ),
