--- conflicted
+++ resolved
@@ -18,13 +18,10 @@
 use board_misoc::{clock, ethmac, net_settings};
 use board_misoc::uart_console::Console;
 use riscv::register::{mcause, mepc, mtval};
-<<<<<<< HEAD
-=======
 #[cfg(has_ethmac)]
 use smoltcp::iface::{Routes, SocketStorage};
 #[cfg(has_ethmac)]
 use smoltcp::wire::{HardwareAddress, IpAddress, Ipv4Address, Ipv6Address};
->>>>>>> 4147870e
 
 fn check_integrity() -> bool {
     extern {
@@ -403,6 +400,9 @@
 
     println!("Initializing network...");
 
+    // Assuming only one socket is ever needed by the bootloader.
+    // The smoltcp reuses the listening socket when the connection is established.
+    let mut sockets = [SocketStorage::EMPTY];
     let mut net_device = unsafe { ethmac::EthernetDevice::new() };
     net_device.reset_phy_if_any();
 
@@ -412,27 +412,6 @@
     let net_addresses = net_settings::get_adresses();
     println!("Network addresses: {}", net_addresses);
     let mut ip_addrs = [
-<<<<<<< HEAD
-        IpCidr::new(net_addresses.ipv4_addr, 0),
-        IpCidr::new(net_addresses.ipv6_ll_addr, 0),
-        IpCidr::new(net_addresses.ipv6_ll_addr, 0)
-    ];
-    let mut interface = match net_addresses.ipv6_addr {
-        Some(addr) => {
-            ip_addrs[2] = IpCidr::new(addr, 0);
-            smoltcp::iface::EthernetInterfaceBuilder::new(net_device)
-                       .ethernet_addr(net_addresses.hardware_addr)
-                       .ip_addrs(&mut ip_addrs[..])
-                       .neighbor_cache(neighbor_cache)
-                       .finalize()
-        }
-        None =>
-            smoltcp::iface::EthernetInterfaceBuilder::new(net_device)
-                       .ethernet_addr(net_addresses.hardware_addr)
-                       .ip_addrs(&mut ip_addrs[..2])
-                       .neighbor_cache(neighbor_cache)
-                       .finalize()
-=======
         IpCidr::new(IpAddress::Ipv4(Ipv4Address::UNSPECIFIED), 0),
         net_addresses.ipv6_ll_addr,
         IpCidr::new(IpAddress::Ipv6(Ipv6Address::UNSPECIFIED), 0)
@@ -442,7 +421,6 @@
     }
     if let Some(ipv6) =  net_addresses.ipv6_addr {
         ip_addrs[2] = IpCidr::Ipv6(ipv6);
->>>>>>> 4147870e
     };
     let mut routes = [None; 2];
     let mut interface = smoltcp::iface::InterfaceBuilder::new(net_device, &mut sockets[..])
@@ -462,14 +440,10 @@
     let mut rx_storage = [0; 4096];
     let mut tx_storage = [0; 128];
 
-    let mut socket_set_entries: [_; 1] = Default::default();
-    let mut sockets =
-        smoltcp::socket::SocketSet::new(&mut socket_set_entries[..]);
-
     let tcp_rx_buffer = smoltcp::socket::TcpSocketBuffer::new(&mut rx_storage[..]);
     let tcp_tx_buffer = smoltcp::socket::TcpSocketBuffer::new(&mut tx_storage[..]);
     let tcp_socket = smoltcp::socket::TcpSocket::new(tcp_rx_buffer, tcp_tx_buffer);
-    let tcp_handle = sockets.add(tcp_socket);
+    let tcp_handle = interface.add_socket(tcp_socket);
 
     let mut net_conn = NetConn::new();
     let mut boot_time = None;
@@ -479,7 +453,7 @@
     loop {
         let timestamp = clock::get_ms() as i64;
         {
-            let socket = &mut *sockets.get::<smoltcp::socket::TcpSocket>(tcp_handle);
+            let socket = &mut *interface.get_socket::<smoltcp::socket::TcpSocket>(tcp_handle);
 
             match boot_time {
                 None => {
@@ -508,7 +482,7 @@
             }
         }
 
-        match interface.poll(&mut sockets, smoltcp::time::Instant::from_millis(timestamp)) {
+        match interface.poll(smoltcp::time::Instant::from_millis(timestamp)) {
             Ok(_) => (),
             Err(smoltcp::Error::Unrecognized) => (),
             Err(err) => println!("Network error: {}", err)
