--- conflicted
+++ resolved
@@ -112,12 +112,7 @@
         cdr_clk_buf = Signal()
 
         self.config["HAS_SI5324"] = None
-<<<<<<< HEAD
-        self.submodules.si5324_rst_n = gpio.GPIOOut(self.platform.request("si5324_33").rst_n)
-=======
-        self.config["SI5324_AS_SYNTHESIZER"] = None
         self.submodules.si5324_rst_n = gpio.GPIOOut(self.platform.request("si5324_33").rst_n, reset_out=1)
->>>>>>> 70edc9c5
         self.csr_devices.append("si5324_rst_n")
         self.specials += [
             Instance("IBUFDS_GTE2",
